--- conflicted
+++ resolved
@@ -172,10 +172,7 @@
 
 .DS_Store
 
-<<<<<<< HEAD
 # github tokens
 github_tokens.sh
-=======
 
-logs/
->>>>>>> 3fea39a9
+logs/