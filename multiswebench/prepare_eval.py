import json
import os
import shutil
from pathlib import Path

def clean_directories():
    """
    Clean both output directories and instance directories containing reports
    """
    print("Performing comprehensive cleanup...")
    
    # Directories to completely remove and recreate
    dirs_to_remove = [
        "data/workdir",
        "data/logs",
        "data/output",
        "data/repos"
    ]
    
    for dir_path in dirs_to_remove:
        if os.path.exists(dir_path):
            print(f"Removing {dir_path}")
            try:
                shutil.rmtree(dir_path)
            except Exception as e:
                print(f"Error removing {dir_path}: {e}")
        
        os.makedirs(dir_path, exist_ok=True)
    
    print("Directory cleaning completed")

def fix_and_clean():
    """
    Fix test names and ensure all previous reports are cleaned
    """
    # Clean everything first
    clean_directories()
    
    # Ensure directories exist
    dirs = ["data", "data/patches", "data/datasets", "data/repos"]
    for dir_path in dirs:
        os.makedirs(dir_path, exist_ok=True)
    
    # Define paths
    patches_file = "data/patches/gold_patches.jsonl"
    dataset_file = "data/datasets/dataset.jsonl"
    
    # Target repositories to find
    target_repos = [
        ("alibaba", "fastjson2"),
<<<<<<< HEAD
        ("fmtlib", "fmt"),
        ("jqlang", "jq"),
=======
        ("elastic", "logstash"),
>>>>>>> ca56edc0
        ("mockito", "mockito"),
    ]
    
    # Paths to the local dataset files
    # Assumes you've cloned the repository using:
    # git clone https://huggingface.co/datasets/ByteDance-Seed/Multi-SWE-bench
    dataset_base_path = "./mswebench_dataset"  # Adjust this to your actual path
    
    # Mapping of repo types to their dataset files
    repo_file_map = {
<<<<<<< HEAD
        "jqlang/jq": os.path.join(dataset_base_path, "c/jqlang__jq_dataset.jsonl"),
        "fmtlib/fmt": os.path.join(dataset_base_path, "cpp/fmtlib__fmt_dataset.jsonl"),
        "alibaba/fastjson2": os.path.join(dataset_base_path, "java/alibaba__fastjson2_dataset.jsonl"),
        "mockito/mockito": os.path.join(dataset_base_path, "java/mockito__mockito_dataset.jsonl")
=======
        "elastic/logstash": os.path.join(dataset_base_path, "java/elastic__logstash_dataset.jsonl"),
        "mockito/mockito": os.path.join(dataset_base_path, "java/mockito__mockito_dataset.jsonl"),
        "alibaba/fastjson2": os.path.join(dataset_base_path, "java/alibaba__fastjson2_dataset.jsonl")
>>>>>>> ca56edc0
    }
    
    # Track which repositories we've found
    found_repos = set()
    
    # Create patch and dataset files
    with open(patches_file, "w", encoding="utf-8") as f_patches, \
         open(dataset_file, "w", encoding="utf-8") as f_dataset:
        
        # Process each target repository
        for org, repo in target_repos:
            repo_full = f"{org}/{repo}"
            
            if repo_full not in repo_file_map:
                print(f"No dataset file mapping for {repo_full}, skipping...")
                continue
                
            dataset_file_path = repo_file_map[repo_full]
            if not os.path.exists(dataset_file_path):
                print(f"Dataset file not found: {dataset_file_path}, skipping...")
                continue
                
            print(f"Processing dataset file for {repo_full}: {dataset_file_path}")
            
            # Read the repository's dataset file
            with open(dataset_file_path, "r", encoding="utf-8") as repo_file:
                # Process each line (which should be a JSON object)
                for line in repo_file:
                    if not line.strip():
                        continue
                        
                    try:
                        item = json.loads(line)
                    except json.JSONDecodeError as e:
                        print(f"Error parsing JSON from {dataset_file_path}: {e}")
                        continue
                    
                    # Extract patch data
                    patch_data = {
                        "org": org,
                        "repo": repo,
                        "number": item.get("number", 0),
                        "fix_patch": item.get("fix_patch", "")
                    }
                    
                    # Skip if missing fix_patch
                    if not patch_data["fix_patch"]:
                        continue
                    
                    # Print info about available tests
                    print(f"\nData for {org}/{repo}:{patch_data['number']}:")
                    if item.get("p2p_tests"):
                        print(f"  p2p_tests: {list(item['p2p_tests'].keys())}")
                    if item.get("f2p_tests"):
                        print(f"  f2p_tests: {list(item['f2p_tests'].keys())}")
                    if item.get("s2p_tests"):
                        print(f"  s2p_tests: {list(item['s2p_tests'].keys())}")
                    if item.get("n2p_tests"):
                        print(f"  n2p_tests: {list(item['n2p_tests'].keys())}")
                    if item.get("fixed_tests"):
                        print(f"  fixed_tests: {list(item['fixed_tests'].keys())}")
                    
                    # Write files (using the original data, no modifications)
                    f_patches.write(json.dumps(patch_data) + "\n")
                    f_dataset.write(json.dumps(item) + "\n")
                    
                    found_repos.add((org, repo))
                    print(f"Added example for {org}/{repo}:{patch_data['number']}")
                    
                    # We only need one instance per repository
                    break
            
            # If we've found all target repositories, we can stop
            if len(found_repos) == len(target_repos):
                break
    
    print(f"Found {len(found_repos)} out of {len(target_repos)} requested repositories")
    print(f"Found: {', '.join([f'{org}/{repo}' for org, repo in found_repos])}")
    print(f"Missing: {', '.join([f'{org}/{repo}' for org, repo in target_repos if (org, repo) not in found_repos])}")
    
    # Create config file with force_build set to true
    config = {
        "mode": "evaluation",
        "workdir": "data/workdir",
        "patch_files": ["data/patches/gold_patches.jsonl"],
        "dataset_files": ["data/datasets/dataset.jsonl"],
        "force_build": True,  # Force rebuild of images
        "output_dir": "data/output",
        "specifics": [],
        "skips": [],
        "repo_dir": "data/repos",
        "need_clone": True,
        "global_env": [],
        "clear_env": True,
        "stop_on_error": False,
        "max_workers": 2,
        "max_workers_build_image": 2,
        "max_workers_run_instance": 2,
        "log_dir": "data/logs",
        "log_level": "INFO"
    }
    
    with open("clean_config.json", "w", encoding="utf-8") as f:
        json.dump(config, f, indent=2)
    
    print("\nSetup complete! Clean configuration created")
    print("To run the evaluation with a completely fresh setup:")
    print("python -m multi_swe_bench.harness.run_evaluation --config clean_config.json")

if __name__ == "__main__":
    fix_and_clean()<|MERGE_RESOLUTION|>--- conflicted
+++ resolved
@@ -48,12 +48,9 @@
     # Target repositories to find
     target_repos = [
         ("alibaba", "fastjson2"),
-<<<<<<< HEAD
         ("fmtlib", "fmt"),
         ("jqlang", "jq"),
-=======
         ("elastic", "logstash"),
->>>>>>> ca56edc0
         ("mockito", "mockito"),
     ]
     
@@ -64,16 +61,11 @@
     
     # Mapping of repo types to their dataset files
     repo_file_map = {
-<<<<<<< HEAD
         "jqlang/jq": os.path.join(dataset_base_path, "c/jqlang__jq_dataset.jsonl"),
         "fmtlib/fmt": os.path.join(dataset_base_path, "cpp/fmtlib__fmt_dataset.jsonl"),
         "alibaba/fastjson2": os.path.join(dataset_base_path, "java/alibaba__fastjson2_dataset.jsonl"),
-        "mockito/mockito": os.path.join(dataset_base_path, "java/mockito__mockito_dataset.jsonl")
-=======
+        "mockito/mockito": os.path.join(dataset_base_path, "java/mockito__mockito_dataset.jsonl"),
         "elastic/logstash": os.path.join(dataset_base_path, "java/elastic__logstash_dataset.jsonl"),
-        "mockito/mockito": os.path.join(dataset_base_path, "java/mockito__mockito_dataset.jsonl"),
-        "alibaba/fastjson2": os.path.join(dataset_base_path, "java/alibaba__fastjson2_dataset.jsonl")
->>>>>>> ca56edc0
     }
     
     # Track which repositories we've found
