--- conflicted
+++ resolved
@@ -279,26 +279,14 @@
 # ------------------------------ CLI entry ----------------------------------- #
 if __name__ == "__main__":
     from argparse import ArgumentParser
-<<<<<<< HEAD
     
-    parser = ArgumentParser()
-    parser.add_argument("-i", "--input_tasks", type=str, required=True)
-    parser.add_argument("--instance_ids", type=str, required=False, default=None)
-    parser.add_argument("-o", "--output_dir", type=str, required=True)
-    parser.add_argument("-m", "--model_name", type=str, default="gemini/gemini-2.5-flash-preview-04-17")
-    parser.add_argument("-k", "--api_key", type=str, default=None)
-    parser.add_argument("--mode", type=str, default="bugfixing", choices=["bugfixing", "testgen", "bugfixing-java", "testgen-java", "stylereview"])
-    parser.add_argument("--thinking_budget", type=int, default=0)
-    parser.add_argument("--model_provider", type=str, default="gemini")
-    args = parser.parse_args()
-=======
 
     p = ArgumentParser()
     p.add_argument("-i", "--input_tasks", required=True)
     p.add_argument("-o", "--output_dir", required=True)
     p.add_argument("-m", "--model_name",
-                   default="gemini/gemini-2.5-pro-preview-05-06")
-    p.add_argument("-k", "--api_key", required=True)
+                   default="gemini/gemini/gemini-2.5-flash-preview-04-17")
+    p.add_argument("-k", "--api_key", default=None)
     p.add_argument("--model_provider", default="gemini")
     p.add_argument("--mode", default="bugfixing",
                    choices=["bugfixing", "testgen", "stylereview", "codereview"])
@@ -306,20 +294,14 @@
     p.add_argument("--style_feedback", default=None,
                    help="Path to a pylint/ruff feedback file (used with --mode stylereview)")
     args = p.parse_args()
->>>>>>> 94ae8adb
 
     main(
         input_tasks_path=Path(args.input_tasks),
         output_dir_path=Path(args.output_dir),
         model_name=args.model_name,
         api_key=args.api_key,
-<<<<<<< HEAD
         mode=args.mode,
-        # thinking_budget=args.thinking_budget,
-=======
->>>>>>> 94ae8adb
         model_provider=args.model_provider.upper(),
         instance_ids=args.instance_ids.split(",") if args.instance_ids else None,
-        mode=args.mode,
         style_feedback_path=Path(args.style_feedback) if args.style_feedback else None,
     )