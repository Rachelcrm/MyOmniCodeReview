from pathlib import Path
import json
import logging
import tempfile
import base64
<<<<<<< HEAD
import fcntl, os, json
=======
import subprocess
import shutil
>>>>>>> a83f2ed1

from datasets import load_dataset, load_from_disk
from tqdm import tqdm
from jinja2 import Template
import pandas as pd

from sweagent.run.run import main as sweagent_main
from sweagent.run.run_single import RunSingle, RunSingleConfig
from sweagent.environment.swe_env import EnvironmentConfig, DockerDeploymentConfig
from sweagent.environment.repo import GithubRepoConfig
from sweagent.agent.agents import AgentConfig
from sweagent.agent.models import GenericAPIModelConfig
from sweagent.agent.problem_statement import TextProblemStatement, FileProblemStatement

CUR_DIR = Path(__file__).parent
DOTENV_PATH = CUR_DIR / '.env'

CONFIG_FILE_MAP = {
    "bugfixing": CUR_DIR / "bugfixing.yaml",
    "testgen": CUR_DIR / "testgen.yaml",
    "bugfixing-java": CUR_DIR / "bugfixing_java.yaml",
    "testgen-java": CUR_DIR / "testgen_java.yaml",
    "stylereview": CUR_DIR / "stylereview.yaml",
    "reviewfix": CUR_DIR / "reviewfix.yaml",
}

# Add style review config map for Java
STYLE_REVIEW_CONFIG_MAP = {
    "checkstyle": CUR_DIR / "jstylereview.yaml",
    "pmd": CUR_DIR / "jstylereview_pmd.yaml",
}


logging.basicConfig(level=logging.INFO, format="%(asctime)s %(levelname)s %(message)s")
logger = logging.getLogger(__name__)

# def run_sweagent_single(
#     instance: dict,
#     model_name: str,
#     output_dir: Path,
# ):

#     agent = AgentConfig(
#         model=GenericAPIModelConfig(
#             name=model_name,
#         ),
#     )

#     url = f"https://github.com/{instance['repo']}"

#     env = EnvironmentConfig(
#         deployment=DockerDeploymentConfig(image="python:3.12"),
#         repo=GithubRepoConfig(
#             github_url=url,
#             base_commit=instance['base_commit'],
#         ),
#         post_startup_commands=[],
#     )


#     # problem_statement = TextProblemStatement(
#     #     text=PROMPT_TEMPLATE.render(
#     #         issue=instance['problem_statement']
#     #     ),
#     #     id=instance['instance_id'],
#     # )

#     with tempfile.NamedTemporaryFile(delete_on_close=False, mode="w") as fp:
#         fp.write(
#             PROMPT_TEMPLATE.render(
#                 issue=instance['problem_statement']
#             )
#         )
#         fp.close()


#         problem_statement = FileProblemStatement(
#             path=Path(fp.name),
#             id=instance['instance_id'],
#         )

#         config = RunSingleConfig(
#             env=env,
#             agent=agent,
#             problem_statement=problem_statement,
#             output_dir=output_dir,
#             env_var_path=DOTENV_PATH,
#         )

#         RunSingle.from_config(config).run()


#     output_file_path = output_dir / problem_statement.id / (problem_statement.id + ".pred")
#     output = json.loads(output_file_path.read_text())

#     return None, output

class ArgumentTypeError(Exception):
    """An error from trying to convert a command line string to a type."""
    pass

def str2bool(v):
    """
    Minor helper function to convert string to boolean
    """
    if isinstance(v, bool):
        return v
    if v.lower() in ("yes", "true", "t", "y", "1"):
        return True
    elif v.lower() in ("no", "false", "f", "n", "0"):
        return False
    else:
        raise ArgumentTypeError("Boolean value expected.")

def get_reviewfix_faux_problem_statement(instance: dict) -> str:
    bad_patch = [bp for bp in instance['bad_patches'] if bp['source'] == 'badpatchllm'][0]
    problem_statement = instance['problem_statement']
    bad_patch_text = bad_patch['patch']
    review = bad_patch['review']

    faux_str = f"""Consider the following PR description:

      <pr_description>
      {problem_statement}
      </pr_description>

      Additionally, here is a previous patch attempt that failed to resolve this issue.

      <bad_patch>
      {bad_patch_text}
      </bad_patch>

      And here are is a review that attempts to explain why the patch failed:

      <review>
      {review}
      </review>

      Please carefully review the failed patch and its reviews. Use insight from them to **avoid repeating the same mistakes** and to **guide your reasoning** when implementing the fix."""
    return faux_str


def run_sweagent_single(
    instance: dict,
    model_name: str,
    api_key: str | None,
    output_dir: Path,
    mode: str = "bugfixing",
    thinking_budget: int | None = None,
    use_apptainer: bool = False,
):

    url = f"https://github.com/{instance['repo']}"

    if mode not in CONFIG_FILE_MAP:
        raise RuntimeError(f"Unknown mode: {mode}")
    
    if 'java' in mode:
        image = f"omnicodeorg/omnicode:{instance['repo'].replace('/', '_')}_base"
    else:
        image = f"omnicodeorg/omnicode:{instance['instance_id']}"

    config_file = CONFIG_FILE_MAP[mode]

    with tempfile.NamedTemporaryFile(delete_on_close=False, mode="w") as fp:

        if mode == 'reviewfix':
            # use the problem statement to inject prompt, hacky way to modify prompt easily
            fp.write(get_reviewfix_faux_problem_statement(instance))
        else:
            fp.write(instance['problem_statement'])

        fp.close()

        args = ["run"]

        if config_file is not None:
            args.extend([f"--config",  str(config_file)])

        args += [
            f"--agent.model.name={model_name}",
            f"--agent.model.per_instance_cost_limit=2.0",
            f"--env.repo.github_url={url}",
            f"--env.repo.base_commit={instance['base_commit']}",
            f"--env.deployment.image={image}",
            # override having /testbed be WORKDIR for docker image
            '--env.deployment.docker_args=["-w","/"]',
            f"--problem_statement.path={str(fp.name)}",
            f"--problem_statement.id={instance['instance_id']}",
            f"--output_dir={output_dir}",
        ]

        if api_key is not None:
            args.append(f"--agent.model.api_key={api_key}")

        if mode == 'stylereview':
            # apply gold patch upon starting env, so that agent can modify it based on pylint feedback
            commands = apply_patch_commands(instance["patch"], repo_name=instance["repo"].replace("/", "__"))

            args.append(
                f"--env.post_startup_commands={json.dumps(commands)}",     # note: !r gives Python‑style list
            )


        if thinking_budget is not None:
            if model_name.startswith("gemini"):
                args.append("""--agent.model.completion_kwargs={"thinking":{"type":"enabled","budget_tokens":""" + str(int(thinking_budget)) + """}}""")
            else:
                raise RuntimeError(f"Cannot use thinking budget with non-gemini model: {model_name}")
        
        args.append(f"--use_apptainer={str(use_apptainer).lower()}")

        sweagent_main(args)

    output_file_path = output_dir / instance['instance_id'] / (instance['instance_id']  + ".pred")
    output = json.loads(output_file_path.read_text())

    return None, output

def apply_patch_commands(patch: str, repo_name: str) -> list[str]:
    """
    Return a list of commands that apply the patch to the repo.

    1.  recreate /tmp/patch.diff inside the container
    2.  try git‑apply, fallback to patch -p1 --fuzz
    """
    b64 = base64.b64encode(patch.encode()).decode()
    return [
        # write file atomically
        f"echo '{b64}' | base64 -d > /tmp/patch.diff",
        # cd into repo and apply
        f"""cd /{repo_name} && (
                git apply --allow-empty -v /tmp/patch.diff ||
                patch --batch --fuzz=5 -p1 -i /tmp/patch.diff
            )""",
    ]

def run_style_review_single(
    instance: dict,
    model_name: str,
    api_key: str | None,
    output_dir: Path,
    style_tool: str = "checkstyle",
    thinking_budget: int | None = None,
    timeout: int | None = None,
    use_apptainer: bool = False,
):
    """
    Run style review for a single instance using the specified tool (PMD or Checkstyle).
    """
    if style_tool not in STYLE_REVIEW_CONFIG_MAP:
        raise RuntimeError(f"Unknown style tool: {style_tool}. Must be 'checkstyle' or 'pmd'")

    # Extract repo path from instance id or fallback to instance["repo"]
    repo_path = ""
    if "instance_id" in instance:
        if ":" in instance["instance_id"]:
            repo_path = instance["instance_id"].split(":")[0]
        else:
            repo_path = instance.get("repo", "")
    repo_path = repo_path.strip()
    if not repo_path:
        raise RuntimeError("Repository path could not be determined from instance data")

    url = f"https://github.com/{repo_path}"
    config_file = STYLE_REVIEW_CONFIG_MAP[style_tool]

    if use_apptainer:
        image = f"omnicodeorg_omnicode_{repo_path.replace('/', '_')}_base.sif"
        sif_path = sif_path = Path.cwd() / f"omnicodeorg_omnicode_{repo_path.replace('/', '_')}_base.sif"

        if not sif_path.exists():
            print(f"\nERROR: Required Apptainer image '{image}' does not exist locally at {sif_path}.")
            print(f"Please build or pull the image before running the agent.")
            raise RuntimeError(f"Apptainer image '{image}' not found locally.")
    else:
        image = f"omnicodeorg/omnicode:{repo_path.replace('/', '_')}_base"
        if shutil.which("docker") is None:
            print(f"\nWARNING: Docker CLI not found. Skipping Docker image existence check.")
        else:
            try:
                result = subprocess.run(
                    ["docker", "images", "-q", image],
                    capture_output=True,
                    text=True,
                    check=True,
                )
                if not result.stdout.strip():
                    print(f"\nERROR: Required Docker image '{image}' does not exist locally.")
                    print(f"Please build or pull the image before running the agent.")
                    print(f"You can try: docker pull {image}")
                    raise RuntimeError(f"Docker image '{image}' not found locally.")
            except subprocess.CalledProcessError as e:
                print(f"\nERROR: Failed to check for Docker image '{image}': {e}")
                raise

    with tempfile.NamedTemporaryFile(delete=False, mode="w") as fp:
        fp.write(instance['problem_statement'])
        temp_file_path = fp.name

    args = ["run"]
    if config_file is not None:
        args.extend(["--config", str(config_file)])

    args += [
        f"--agent.model.name={model_name}",
        f"--agent.model.per_instance_cost_limit=2.0",
        f"--env.repo.github_url={url}",
        f"--env.repo.base_commit={instance['base_commit']}",
        f"--env.deployment.image={image}",
        f"--problem_statement.path={str(temp_file_path)}",
        f"--problem_statement.id={instance['instance_id']}",
        f"--output_dir={output_dir}",
    ]

    if api_key is not None:
        args.append(f"--agent.model.api_key={api_key}")

    if thinking_budget is not None:
        if model_name.startswith("gemini"):
            args.append(
                f"""--agent.model.completion_kwargs={{"thinking":{{"type":"enabled","budget_tokens":{int(thinking_budget)}}}}}"""
            )
        else:
            raise RuntimeError(f"Cannot use thinking budget with non-gemini model: {model_name}")

    # Handle patch commands if any
    if "patch" in instance:
        commands = apply_patch_commands(instance["patch"], repo_name=repo_path.replace("/", "__"))
        container_args = ["-w", "/"] + commands if commands else ["-w", "/"]
    else:
        container_args = ["-w", "/"]

    # Pass container args according to deployment type
    if use_apptainer:
        args.append(f"--env.deployment.apptainer_args={json.dumps(container_args)}")
    else:
        args.append(f"--env.deployment.docker_args={json.dumps(container_args)}")

    print("DEBUG: Full args to sweagent_main:", args)

    sweagent_main(args)

    output_file_path = output_dir / instance['instance_id'] / (instance['instance_id'] + ".pred")
    output = json.loads(output_file_path.read_text())

    # Cleanup temp file
    try:
        Path(temp_file_path).unlink()
    except Exception:
        pass

    return None, output


def main(
    input_tasks_path: Path,
    output_dir_path: Path,
    model_name: str,
    api_key: str | None,
    instance_ids: list[str] | None = None,
    mode: str = "bugfixing",
    thinking_budget: int | None = None,
    use_apptainer: bool = False,
):
    # Load dataset
    if input_tasks_path.exists():
        suffix = input_tasks_path.suffix.lower()
        if suffix == ".json":
            dataset = json.loads(input_tasks_path.read_text())
        elif suffix == ".jsonl":
            dataset = [json.loads(line) for line in input_tasks_path.read_text().splitlines()]
        elif suffix == ".csv":
            dataset = pd.read_csv(input_tasks_path).to_dict('records')
        else:
            raise RuntimeError(f"Unsupported data file type: {input_tasks_path.suffix}")
    else:
        dataset = load_dataset(str(input_tasks_path))

    if isinstance(dataset, dict):
        dataset = dataset.get('test', dataset)

    if not (isinstance(dataset, list) and all(isinstance(d, dict) for d in dataset)):
        raise RuntimeError("Dataset must be a list of dicts")

    if instance_ids is not None:
        dataset = [d for d in dataset if d["instance_id"] in instance_ids]

    existing_ids = set()

    output_dir_path.mkdir(parents=True, exist_ok=True)
    output_file_path = output_dir_path / "all_preds.jsonl"

    if output_file_path.exists():
        with open(output_file_path) as f:
            for line in f:
<<<<<<< HEAD
                line = line.strip()
                if not line:
                    continue
                try:
                    data = json.loads(line)
                    existing_ids.add(data["instance_id"])
                except json.JSONDecodeError:
                    logger.warning("Skipping corrupt line: %r", line)
    logger.info(f"Read {len(existing_ids)} already completed ids from {output_file_path}")
=======
                data = json.loads(line)
                existing_ids.add(data["instance_id"])

    logger.info(f"Found {len(existing_ids)} existing instance_ids in output.")
>>>>>>> a83f2ed1

    basic_args = {
        "model_name_or_path": model_name,
    }

<<<<<<< HEAD
    for datum in tqdm(dataset, desc=f"Inference for {model_name}"):
        instance_id = datum["instance_id"]
        if instance_id in existing_ids:
            continue
        output_dict = {"instance_id": instance_id}
        output_dict.update(basic_args)
        full_output, model_patch = run_sweagent_single(datum, model_name=model_name, output_dir=output_dir_path, api_key=api_key, mode=mode, thinking_budget=thinking_budget, use_apptainer=use_apptainer)
        output_dict["full_output"] = full_output
        output_dict["model_patch"] = model_patch
        output_json = json.dumps(output_dict) + '\n'
        with open(output_file_path, "a") as f:
            fcntl.flock(f, fcntl.LOCK_EX)
            f.write(output_json)
            f.flush(); os.fsync(f.fileno())
            fcntl.flock(f, fcntl.LOCK_UN)
=======
    with open(output_file_path, "a+") as f:
        for datum in tqdm(dataset, desc=f"Inference for {model_name}"):
            instance_id = datum["instance_id"]
            if instance_id in existing_ids:
                continue
            output_dict = {"instance_id": instance_id}
            output_dict.update(basic_args)
            full_output, model_patch = run_sweagent_single(
                datum,
                model_name=model_name,
                output_dir=output_dir_path,
                api_key=api_key,
                mode=mode,
                thinking_budget=thinking_budget,
                use_apptainer=use_apptainer,
            )
            output_dict["full_output"] = full_output
            output_dict["model_patch"] = model_patch
            print(json.dumps(output_dict), file=f, flush=True)
>>>>>>> a83f2ed1


def str2bool(v):
    if isinstance(v, bool):
        return v
    if v.lower() in ('yes', 'true', 't', 'y', '1'):
        return True
    elif v.lower() in ('no', 'false', 'f', 'n', '0'):
        return False
    else:
        raise argparse.ArgumentTypeError('Boolean value expected.')


if __name__ == '__main__':
    import argparse

    parser = argparse.ArgumentParser()
    parser.add_argument("-i", "--input_tasks", type=str, required=True)
    parser.add_argument("--instance_ids", type=str, required=False, default=None)
    parser.add_argument("-o", "--output_dir", type=str, required=True)
    parser.add_argument("-m", "--model_name", type=str, default="gemini/gemini-2.5-flash-preview-04-17")
    parser.add_argument("-k", "--api_key", type=str, default=None)
    parser.add_argument("--mode", type=str, default="bugfixing", choices=["bugfixing", "testgen", "bugfixing-java", "testgen-java", "stylereview", "reviewfix"])
    parser.add_argument("--thinking_budget", type=int, default=0)
    parser.add_argument("--style_tool", type=str, default=None, choices=["checkstyle", "pmd"], help="Style review tool to use (Java)")
    parser.add_argument("--use_apptainer", type=str2bool, default=False, help="Run with Docker or Apptainer container")

    args = parser.parse_args()

    style_review_modes = ["stylereview", "stylereview-java"]
    is_style_review = (args.mode in style_review_modes) or (args.style_tool is not None)

    style_tool = args.style_tool
    if is_style_review and style_tool is None:
        style_tool = "checkstyle"  # default style tool if not specified

    if is_style_review:
        input_tasks_path = Path(args.input_tasks)

        # Load dataset
        suffix = input_tasks_path.suffix.lower()
        if suffix == ".json":
            dataset = json.loads(input_tasks_path.read_text())
        elif suffix == ".jsonl":
            dataset = [json.loads(line) for line in input_tasks_path.read_text().splitlines()]
        elif suffix == ".csv":
            dataset = pd.read_csv(input_tasks_path).to_dict('records')
        else:
            raise RuntimeError(f"Unsupported data file type: {input_tasks_path.suffix}")

        if isinstance(dataset, dict):
            dataset = dataset.get('test', dataset)

        if not (isinstance(dataset, list) and all(isinstance(d, dict) for d in dataset)):
            raise RuntimeError("Dataset must be a list of dicts")

        if args.instance_ids:
            instance_ids = args.instance_ids.split(",")
            dataset = [d for d in dataset if d["instance_id"] in instance_ids]

        # Filter dataset to only those with matching mode, if present in datum else default
        dataset = [d for d in dataset if d.get("mode", args.mode) in style_review_modes]

        output_dir_path = Path(args.output_dir)
        output_dir_path.mkdir(parents=True, exist_ok=True)
        output_file_path = output_dir_path / f"style_review_{style_tool}_results.jsonl"

        existing_ids = set()
        if output_file_path.exists():
            with open(output_file_path) as f:
                for line in f:
                    data = json.loads(line)
                    existing_ids.add(data["instance_id"])

        # Filter out already processed
        dataset = [d for d in dataset if d["instance_id"] not in existing_ids]

        with open(output_file_path, "a+") as f:
            for datum in tqdm(dataset, desc=f"Style review with {style_tool}"):
                instance_id = datum["instance_id"]
                output_dict = {"instance_id": instance_id, "style_tool": style_tool, "model_name": args.model_name}
                full_output, model_patch = run_style_review_single(
                    datum,
                    model_name=args.model_name,
                    api_key=args.api_key,
                    output_dir=output_dir_path,
                    style_tool=style_tool,
                    thinking_budget=args.thinking_budget if args.thinking_budget > 0 else None,
                    use_apptainer=args.use_apptainer,
                )
                output_dict["full_output"] = full_output
                output_dict["model_patch"] = model_patch
                print(json.dumps(output_dict), file=f, flush=True)
    else:
        main(
            input_tasks_path=Path(args.input_tasks),
            output_dir_path=Path(args.output_dir),
            model_name=args.model_name,
            instance_ids=args.instance_ids.split(",") if args.instance_ids else None,
            api_key=args.api_key,
            mode=args.mode,
            thinking_budget=args.thinking_budget if args.thinking_budget > 0 else None,
            use_apptainer=args.use_apptainer,
        )<|MERGE_RESOLUTION|>--- conflicted
+++ resolved
@@ -3,12 +3,9 @@
 import logging
 import tempfile
 import base64
-<<<<<<< HEAD
 import fcntl, os, json
-=======
 import subprocess
 import shutil
->>>>>>> a83f2ed1
 
 from datasets import load_dataset, load_from_disk
 from tqdm import tqdm
@@ -405,7 +402,6 @@
     if output_file_path.exists():
         with open(output_file_path) as f:
             for line in f:
-<<<<<<< HEAD
                 line = line.strip()
                 if not line:
                     continue
@@ -415,18 +411,11 @@
                 except json.JSONDecodeError:
                     logger.warning("Skipping corrupt line: %r", line)
     logger.info(f"Read {len(existing_ids)} already completed ids from {output_file_path}")
-=======
-                data = json.loads(line)
-                existing_ids.add(data["instance_id"])
-
-    logger.info(f"Found {len(existing_ids)} existing instance_ids in output.")
->>>>>>> a83f2ed1
 
     basic_args = {
         "model_name_or_path": model_name,
     }
 
-<<<<<<< HEAD
     for datum in tqdm(dataset, desc=f"Inference for {model_name}"):
         instance_id = datum["instance_id"]
         if instance_id in existing_ids:
@@ -442,28 +431,6 @@
             f.write(output_json)
             f.flush(); os.fsync(f.fileno())
             fcntl.flock(f, fcntl.LOCK_UN)
-=======
-    with open(output_file_path, "a+") as f:
-        for datum in tqdm(dataset, desc=f"Inference for {model_name}"):
-            instance_id = datum["instance_id"]
-            if instance_id in existing_ids:
-                continue
-            output_dict = {"instance_id": instance_id}
-            output_dict.update(basic_args)
-            full_output, model_patch = run_sweagent_single(
-                datum,
-                model_name=model_name,
-                output_dir=output_dir_path,
-                api_key=api_key,
-                mode=mode,
-                thinking_budget=thinking_budget,
-                use_apptainer=use_apptainer,
-            )
-            output_dict["full_output"] = full_output
-            output_dict["model_patch"] = model_patch
-            print(json.dumps(output_dict), file=f, flush=True)
->>>>>>> a83f2ed1
-
 
 def str2bool(v):
     if isinstance(v, bool):
