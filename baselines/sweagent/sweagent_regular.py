--- conflicted
+++ resolved
@@ -256,13 +256,7 @@
         raise RuntimeError(f"Unknown mode: {mode}")
     
     if 'java' in mode:
-<<<<<<< HEAD
-        base_image = f"mswebench/{instance['repo'].replace('/', '_m_')}:base"
-        image = f"mswebench/{instance['repo'].replace('/', '_m_')}_with_python:base"
-        build_swe_agent_image(base_image, tag_name=image)
-=======
         image = f"omnicodeorg/omnicode:{instance['repo'].replace('/', '_')}_base"
->>>>>>> 19ef1089
     else:
         image = f"sca63/codearena:{instance['instance_id']}"
 
