from pathlib import Path
import json
import logging
import math
import tempfile
import os

from datasets import load_dataset, load_from_disk
from tqdm import tqdm
from jinja2 import Template
import pandas as pd

import google.generativeai as genai
import openai

import sys
sys.path.append(str(Path(__file__).resolve().parent.parent.parent))  # Goes from baselines/badpatchllm to project root

from monkeypatched_swebench import swebench
from swebench.harness.run_evaluation import main as RegularEval
from swebench.harness.utils import str2bool

import difflib
import re

from codearena import clean_docker_images, setup_multiswebench_config, run_multiswebench_phase
# from google import genai


# Requests API logic
import os
import requests
from urllib.parse import urlparse
from typing import List, Dict, Optional

GITHUB_API = "https://api.github.com"
TOKEN  = os.getenv("GITHUB_TOKEN")


def execute_command(func, **kwargs):
    """Wrapper to execute a function safely and catch errors."""
    func(**kwargs)

def check_patch(
    instance: dict,
    input_dataset: str,
    max_workers: int,
    force_rebuild: bool,
    cache_level: str,
    clean: bool,
    open_file_limit: int,
    run_id,
    timeout: int
):
    print("Executing BugFixing...")

    with tempfile.NamedTemporaryFile(mode="w+", suffix=".json", delete=False) as temp_file:
        json.dump([instance], temp_file)  # Must be a list of dicts for some evaluation harnesses
        temp_file.flush()

        pred_path = temp_file.name
        print("predictions path name: ", pred_path)
        print("dataset name: ", input_dataset)

        instance_id = instance["instance_id"]

        try:
            execute_command(
                RegularEval,
                dataset_name=input_dataset,
                split="test",
                instance_ids=[instance_id],
                predictions_path=pred_path,
                max_workers=max_workers,
                force_rebuild=force_rebuild,
                cache_level=cache_level,
                clean=clean,
                open_file_limit=open_file_limit,
                run_id=run_id,
                timeout=timeout
            )
        except Exception as e:
            print(e)
            print(f"Evaluation failed for {instance_id}: {e}")
            return False

        report_file = f'logs/run_evaluation/{run_id}/{instance['model_name_or_path']}/{instance_id}/report.json'
 
        report_file_path = Path(report_file)
        resolved = False
        if report_file_path.exists():

            with open(report_file, 'r') as f:
                report = json.load(f)
            
            resolved = report[instance_id]['resolved']
        
    return resolved

def parse_pr_url(pr_url: str):
    parts = urlparse(pr_url).path.strip("/").split("/")
    owner, repo, _, num = parts
    return owner, repo, num

def get_pr_metadata(owner: str, repo: str, pr_number: str, token: str) -> dict:
    headers = {
        "Authorization": f"Bearer {token}",
        "Accept": "application/vnd.github.v3+json"
    }
    url = f"{GITHUB_API}/repos/{owner}/{repo}/pulls/{pr_number}"
    resp = requests.get(url, headers=headers)
    resp.raise_for_status()
    return resp.json()

def list_pr_files(owner: str, repo: str, pr_number: str, token: str) -> List[str]:
    headers = {
        "Authorization": f"Bearer {token}",
        "Accept": "application/vnd.github.v3+json"
    }
    files, page = [], 1
    while True:
        url = f"{GITHUB_API}/repos/{owner}/{repo}/pulls/{pr_number}/files"
        resp = requests.get(url, headers=headers, params={"per_page": 100, "page": page})
        resp.raise_for_status()
        batch = resp.json()
        if not batch:
            break
        

        filtered = [
            f["filename"]
            for f in batch
            if not f["filename"].split("/")[-1].startswith("test")
        ]

        files.extend(filtered)
        page += 1
    return files

def fetch_file_at_ref(owner: str, repo: str, path: str, ref: str, token: str) -> Optional[bytes]:
    headers = {
        "Authorization": f"Bearer {token}",
        "Accept": "application/vnd.github.v3.raw"
    }
    url = f"{GITHUB_API}/repos/{owner}/{repo}/contents/{path}"
    resp = requests.get(url, headers=headers, params={"ref": ref})
    if resp.status_code == 200:
        return resp.content
    if resp.status_code == 404:
        return None
    resp.raise_for_status()

def get_changed_and_previous_files(pr_url: str, token: str) -> Dict[str, Optional[bytes]]:
    owner, repo, pr_number = parse_pr_url(pr_url)
    pr_meta  = get_pr_metadata(owner, repo, pr_number, token)
    base_sha = pr_meta["base"]["sha"]

    files = list_pr_files(owner, repo, pr_number, token)
    return {
        path: fetch_file_at_ref(owner, repo, path, base_sha, token)
        for path in files
    }

def get_changed_and_current_files(pr_url: str, token: str) -> Dict[str, Optional[bytes]]:
    """
    For each changed file in the PR, fetch its content at the head commit (current state).
    Returns a dict mapping filepath -> bytes (or None if the file is missing).
    """
    owner, repo, pr_number = parse_pr_url(pr_url)
    pr_meta  = get_pr_metadata(owner, repo, pr_number, token)
    head_sha = pr_meta["head"]["sha"]

    files = list_pr_files(owner, repo, pr_number, token)
    return {
        path: fetch_file_at_ref(owner, repo, path, head_sha, token)
        for path in files
    }

def gemini_25(prompt, temperature):

    model = genai.GenerativeModel("gemini-2.5-flash-preview-04-17")
    response = model.generate_content(
            prompt,
            generation_config={"temperature": temperature, "top_p": 0.9}
    )

    return response.text

def generate_incorrect_diff(
    prev_files: Dict[str, Optional[bytes]],
    curr_files: Dict[str, Optional[bytes]],
    gemini_api_key: str,
    model_name: str = "gemini-pro",
    temperature: float = 0.8,
    output_diff_path: str = "buggy_changes.diff",
) -> str:
    """
    For each file in curr_files, ask Gemini to inject a subtle functional bug
    into its current content, then diff against the previous content and
    write a unified .diff to output_diff_path.
    """
    genai.configure(api_key=gemini_api_key)
    diffs: List[str] = []

    # prompt = f"""
    # You are given a production-ready source file below. Your task:
    # 1. **Introduce one to three subtle, functional bugs**—for example an off-by-one in a loop, a wrong comparison operator, an incorrect return value in an edge case, a swapped parameter, or a logic inversion.
    # 2. **Do not change any import statements**
    # 3. **Do not break compilation** and **do not introduce any syntax or spelling errors** or make any code-style changes.
    # 4. Preserve formatting and comments; modify only the minimum lines needed to trigger a logical failure under certain inputs.
    # 5. Return **only** the full modified file content, with no explanations or diff markers.

    # --- {path} original content START ---
    # {curr_text}
    # --- {path} original content END ---
    # """

    # regex to identify comment lines with BUG
    # bug_comment_re = re.compile(r'^\s*(#|//|/\*|\*)[^\n]*\bBUG\b', re.IGNORECASE)
    bug_re = re.compile(r'bug', re.IGNORECASE)

    for path, curr_bytes in curr_files.items():
        prev_bytes = prev_files.get(path)
        
        # if curr_bytes is None or prev_bytes is None:
        #     # skip files added or deleted entirely
        #     continue

        prev_text = prev_bytes.decode("utf-8", errors="ignore") if prev_bytes else ""
        curr_text = curr_bytes.decode("utf-8", errors="ignore") if curr_bytes else ""

        # prompt = f"""
        # Please introduce a functional bug into this source file. Do not change any comments. 
        # Make sure the bug would not cause a syntax error.
        # Return only the full modified file content, without any commentary.

        # --- {path} original content start ---
        # {curr_text}
        # --- {path} original content end ---
        # """

        filtered_text = curr_text

        if (path.endswith(".py") or path.endswith('.java')) and curr_text:

            prompt = f"""
            You are given a production-ready source file below. Your task:
            1. **Introduce one to two subtle, functional bugs**— without adding any comments
            2. **Do NOT break compilation** and **do not introduce any syntax or spelling errors** or make any code-style changes.
            3. **Do NOT change any import statements**
            4. Preserve formatting and comments; modify only the minimum lines needed to trigger a logical failure under certain inputs.
            5. Return **only** the full modified file content, with no explanations or diff markers.

            --- {path} original content START ---
            {curr_text}
            --- {path} original content END ---
            """

            modified_text = None

            if(model_name == "gemini-2.5-flash-preview-4-17" and curr_text):
                modified_text = gemini_25(prompt, temperature)

            elif (model_name == "gemini-2.0-flash" and curr_text):
                model = genai.GenerativeModel(model_name)
                response = model.generate_content(
                    prompt,
                    generation_config={"temperature": temperature}
                )

                modified_text = response.text

            if modified_text.startswith("```python"):
                modified_text = modified_text[len("```python"):].lstrip()  # Remove the prefix and leading spaces
            
            if modified_text.startswith("```java"):
                modified_text = modified_text[len("```java"):].lstrip()  # Remove the prefix and leading spaces

            if modified_text.endswith("```"):
                modified_text = modified_text[:-3].rstrip()  # Remove the suffix and trailing spaces
                # Split into lines for diffing
            
            filtered_lines: List[str] = []

            for line in modified_text.splitlines():
                if '#' in line:
                    idx = line.find('#')
                    comment = line[idx+1:]
                    if bug_re.search(comment):
                        # drop the comment, keep only code before '#'
                        filtered_lines.append(line[:idx].rstrip())
                    else:
                        filtered_lines.append(line)
                if '//' in line:
                    idx = line.find('//')
                    comment = line[idx+2:]
                    if bug_re.search(comment):
                        # drop the // comment entirely
                        filtered_lines.append(line[:idx].rstrip())
                    else:
                        filtered_lines.append(line)
                else:
                    filtered_lines.append(line)
            
            filtered_text = "\n".join(filtered_lines)
          
        prev_lines     = prev_text.splitlines()
        modified_lines = filtered_text.splitlines()

        # Produce a unified diff for this file
        file_diff = difflib.unified_diff(
            prev_lines,
            modified_lines,
            fromfile=f"a/{path}",
            tofile=f"b/{path}",
            lineterm=""
        )
        diffs.extend(file_diff)


    diff_str = "\n".join(diffs)
    diff_str += "\n"

    return output_diff_path, diff_str

def check_multi_patch(patch, instance_id, item, force_rebuild, run_id, max_workers, timeout):

        mswe_image_prefix = f"mswebench_{run_id}"

        with tempfile.NamedTemporaryFile(mode="w+", suffix=".json", delete=False) as temp_file:
            
            # prediction here

            instance = {}
            instance["id"] = instance_id
            instance["org"] = item["org"]
            instance["repo"] = item["repo"]
            instance["number"] = item["number"]
            instance["patch"] = patch
            
            json.dump([instance], temp_file)  # Must be a list of dicts for some evaluation harnesses
            temp_file.flush()

            pred_path = temp_file.name
            print("predictions path name: ", pred_path)

            try:
                with open(pred_path, 'r') as f:
                    predictions = json.load(f)

            except Exception as e:
                print(f"Error loading predictions file: {e}")
                return
            
            # Clean existing images if needed
            if force_rebuild:
                clean_docker_images(mswe_image_prefix)
            
            # Set up config
            config_file = setup_multiswebench_config(
                predictions=predictions,
                max_workers=max_workers,
                force_rebuild=force_rebuild,
                run_id=run_id,
                timeout=timeout,
                phase="all"
            )

            if config_file and os.path.exists(config_file):
                print(f"Config file created at: {config_file}")
                report = run_multiswebench_phase(config_file, "all", timeout)
                
                if report:
                    print("Multi-SWE-Bench BugFixing evaluation completed!")
                    print(f"Total instances: {report.get('total_instances', 0)}")
                    print(f"Resolved instances: {report.get('resolved_instances', 0)}")
                    print(f"Unresolved instances: {report.get('unresolved_instances', 0)}")
                else:
                    print("Multi-SWE-Bench BugFixing evaluation failed to produce a report")
            else:
                print("Failed to create config file, cannot run evaluation")
        
        report_file = f'multiswebench_runs/BugFixing/output/{run_id}/final_report.json'

        report_file_path = Path(report_file)
        resolved = False
        if report_file_path.exists():

            with open(report_file, 'r') as f:
                report = json.load(f)
            
            resolved = report['resolved_instances']
        
        return resolved

def main(
    input_tasks_path: Path,
    output_dir_path: Path,
    model_name: str,
    instance_ids: list[str],
    secret_key: str,
    num_patches: int,
    max_workers : int,
    force_rebuild: str2bool,
    cache_level: str,
    clean: str2bool,
    open_file_limit: int,
    run_id,
    timeout: int,
    type: str
):
    if type == "java":

        instance_id = instance_ids[0] # TODO extend functionality for list of instances

        dataset_base_path = "./multiswebench/mswebench_dataset"
        dataset_files = []
        for root, _, files in os.walk(dataset_base_path):
            for file in files:
                if file.endswith("_dataset.jsonl"):
                    dataset_files.append(os.path.join(root, file))
        
        if not dataset_files:
            print("Error: No dataset files found in", dataset_base_path)
            return

        target_repos = set()

        if ":" in instance_id:
            repo_part = instance_id.split(":")[0]
            target_repos.add(repo_part.replace("/", "__"))
        
        filtered_files = []
        for dataset_file in dataset_files:
            for repo in target_repos:
                if repo in dataset_file:
                    filtered_files.append(dataset_file)
                    print(f"Including dataset file: {dataset_file}")
                    break
        dataset_files = filtered_files

        if not dataset_files:
            print("No matching dataset files found!")
            return []
        
        found = False

        for dataset_file in dataset_files:
            print(f"Processing dataset file: {dataset_file}")
            
            with open(dataset_file, 'r', encoding='utf-8') as f:
                for line in f:
                    if not line.strip():
                        continue
                    
                    try:
                        item = json.loads(line)
                        item_id = f"{item['org']}/{item['repo']}:{item['number']}"
                        
                        if instance_ids and item_id not in instance_ids:
                            continue

                        if item_id == instance_id:
                            found = True
                            break

                    except json.JSONDecodeError as e:
                        print(f"Error parsing JSON from {dataset_file}: {e}")

                if found:
                    break
            
        pull_number = item['number']

        url = f"https://github.com/{item['org']}/{item['repo']}/pull/{pull_number}"

        curr = get_changed_and_current_files(url, TOKEN)
        prev = get_changed_and_previous_files(url, TOKEN)

        print(f"Generating incorrect diff for instance {instance_id} ...")

        output_d_path = output_dir_path / instance_id
        output_d_path.mkdir(parents=True, exist_ok=True)

        bad_patches = []
<<<<<<< HEAD
        print(f"Processing instance {instance_id}")

        for i in range(1, max_iter + 1):
            
            # TODO Generate Model Patch Here: 

            print(f"Getting patches for instance {instance_id} ...")

            pull_number = instance_id.split('-')[-1]

            url = f"https://github.com/{datum['repo']}/pull/{pull_number}"
            curr = get_changed_and_current_files(url, TOKEN)
            prev = get_changed_and_previous_files(url, TOKEN)
=======
        modified_dataset = []
>>>>>>> c5db44d5

        for i in range(num_patches):
        
            diff_file, model_patch = generate_incorrect_diff(
                prev_files=prev,
                curr_files=curr,
                gemini_api_key=secret_key,
                model_name=model_name,
                temperature=0.85,
                output_diff_path="java_sanity.diff"
            )


            if model_patch and model_patch not in bad_patches:

                run_id = f'{run_id}_{i}'

                print("RUN_ID: ", run_id)

                resolved = check_multi_patch(model_patch, instance_id, 
                item, force_rebuild, run_id, max_workers, force_rebuild)

                if not resolved:
                        bad_patches.append(model_patch)
                        diff_file_path = output_d_path / f"patch_{i}.diff"
                else:
                    diff_file_path = output_d_path / f"resolved/patch_{i}.diff"
                
                diff_file_path.parent.mkdir(parents=True, exist_ok=True)

                try:
                    with open(diff_file_path, "w") as diff_file:
                        diff_file.write(model_patch)
                except Exception as e:
                    print(f"Error writing .diff file for {instance_id}: {e}")

                if(resolved): sys.exit() # Short Circuiting if patch passes tests...
                if len(bad_patches) == num_patches : break
            
        modified_datum = {**item, "bad_patches": bad_patches} 
        modified_dataset.append(modified_datum)

        json_path = output_dir_path / "modified_dataset.json"

        if json_path.exists():
                existing = json.loads(json_path.read_text())
        else:
            existing = []

        existing.append(modified_datum)

        json_path.write_text(json.dumps(existing, indent=2))

    elif type == "python":
        if input_tasks_path.exists():
            if input_tasks_path.suffix.endswith("json"):
                dataset = json.loads(input_tasks_path.read_text())
            elif input_tasks_path.suffix.endswith("jsonl"):
                dataset = [json.loads(i) for i in input_tasks_path.read_text().splitlines()]
            elif input_tasks_path.suffix.endswith("csv"):
                dataset = pd.read_csv(input_tasks_path).to_dict('records')
            else:
                raise RuntimeError(f"Data type ({input_tasks_path.suffix}) not supported")

        else:
            dataset = load_dataset(str(input_tasks_path))

        if isinstance(dataset, dict):
            dataset = dataset['test']

        if not (isinstance(dataset, list) and all(isinstance(d, dict) for d in dataset)):
            raise RuntimeError(f"Data folllows incorrect format")

        if instance_ids is not None:
            dataset = [d for d in dataset if d["instance_id"] in instance_ids]

        max_iter = 6 # make lower for faster iterations
        modified_dataset = []

        for datum in tqdm(dataset, desc=f"Inference for {model_name}"):

            instance_id = datum["instance_id"]

            output_d_path = output_dir_path / instance_id
            output_d_path.mkdir(parents=True, exist_ok=True)

            bad_patches = []
            print(f"Processing instance {instance_id}")

            for i in range(1, max_iter + 1):
                
                # TODO Generate Model Patch Here: 

                print(f"Getting patches for instance {instance_id} ...")

                pull_number = datum['instance_id'].split('-')[-1]

                url = f"https://github.com/{datum['repo']}/pull/{pull_number}"
                print("URL: ", url)
                curr = get_changed_and_current_files(url, TOKEN)
                prev = get_changed_and_previous_files(url, TOKEN)

                print(f"Generating incorrect diff for instance {instance_id} ...")
                
                diff_file, model_patch = generate_incorrect_diff(
                    prev_files=prev,
                    curr_files=curr,
                    gemini_api_key=secret_key,
                    model_name=model_name,
                    temperature=0.85,
                    output_diff_path="my_pr_with_bugs{i}.diff"
                ) # TODO 


                if model_patch and model_patch not in bad_patches:

                    #  Run Testing Code Directly Here to Ensure Bad Patches Fail

                    bad_instance = dict()
                    bad_instance['instance_id'] = instance_id
                    bad_instance['model_patch'] = model_patch
                    bad_instance['model_name_or_path'] = model_name

                    print(f"Checking if patch fails tests for instance {instance_id} ...")
                
                    resolved = check_patch( # BugFixing begins here
                        bad_instance,
                        str(input_tasks_path),
                        max_workers=max_workers,
                        force_rebuild=force_rebuild,
                        cache_level=cache_level,
                        clean=clean,
                        open_file_limit=open_file_limit,
                        run_id=f"{run_id}_{i}",
                        timeout=timeout
                    ) # TODO 

                    if not resolved:
                        bad_patches.append(model_patch)
                        diff_file_path = output_d_path / f"patch_{i}.diff"
                    else:
                        diff_file_path = output_d_path / f"resolved/patch_{i}.diff"
                    
                    diff_file_path.parent.mkdir(parents=True, exist_ok=True)

                    try:
                        with open(diff_file_path, "w") as diff_file:
                            diff_file.write(model_patch)
                    except Exception as e:
                        print(f"Error writing .diff file for {instance_id}: {e}")

                    if(resolved): sys.exit() # Short Circuiting if patch passes tests...
                    if len(bad_patches) == num_patches : break

            modified_datum = {**datum, "bad_patches": bad_patches} 
            modified_dataset.append(modified_datum)

            json_path = output_dir_path / "modified_dataset.json"

            # (output_dir_path / "modified_dataset.json").write_text(
            #     json.dumps(modified_dataset, indent=2)
            # )

            # 1) Load existing list (or start fresh)
            if json_path.exists():
                existing = json.loads(json_path.read_text())
            else:
                existing = []

            # 2) Append your new record
            existing.append(modified_datum)

            # 3) Write the updated list back (this will preserve old entries)
            json_path.write_text(json.dumps(existing, indent=2))




if __name__ == '__main__':

    from argparse import ArgumentParser
    parser = ArgumentParser()
    parser.add_argument("-d", "--dataset_name", default="data/codearena_instances.json", help="Name of the dataset")
    parser.add_argument("--instance_ids", type=str, required=True)
    parser.add_argument("-o", "--output_dir", type=str, required=True)
    parser.add_argument("-m", "--model_name", type=str, default="gemini-2.0-flash")
    parser.add_argument("-k", "--api_key", default=None, required=False)
    parser.add_argument("-n", "--num_patches", type=int, required=False, default=5)
    parser.add_argument("--run_id", required=True, help="Run ID for the evaluation")
    parser.add_argument(
        "--max_workers", type=int, required=False, default=1, help="Number of maximum workers to use"
    )
    parser.add_argument(
        "--force_rebuild", type=str2bool, required=False, default=False, help="Force rebuild of all images"
    )
    parser.add_argument(
        "--cache_level",
        type=str,
        required=False,
        choices=["none", "base", "env", "instance"],
        help="Cache level - remove images above this level",
        default="env",
    )
    parser.add_argument(
        "--clean", type=str2bool, required=False, default=False, help="Clean images above cache level"
    )
    parser.add_argument(
        "--open_file_limit",
        type=int,
        required=False,
        default=4096,
        help="Maximum number of open files",
    )
    parser.add_argument(
        "--timeout",
        required=False,
        type=int,
        default=1_800,
        help="Timeout for individual evaluations in seconds",
    )

    parser.add_argument(
        "--type",
        required=False,
        type=str,
        default="python",
        help="Language Type",
    )

    args = parser.parse_args()

    api_key = None
    if args.api_key is None:
        api_key = os.environ.get("GEMINI_API_KEY", None)

    if api_key is None:
        raise RuntimeError("Gemini API Key not specified")

    main(
        input_tasks_path = Path(args.dataset_name),
        output_dir_path=Path(args.output_dir),
        model_name=args.model_name,
        instance_ids=args.instance_ids.split(",") if args.instance_ids else None,
        secret_key=api_key,
        num_patches=args.num_patches,
        max_workers=args.max_workers,
        force_rebuild=args.force_rebuild,
        cache_level=args.cache_level,
        clean=args.clean,
        open_file_limit=args.open_file_limit,
        run_id=args.run_id,
        timeout=args.timeout,
        type=args.type
    )<|MERGE_RESOLUTION|>--- conflicted
+++ resolved
@@ -483,23 +483,7 @@
         output_d_path.mkdir(parents=True, exist_ok=True)
 
         bad_patches = []
-<<<<<<< HEAD
-        print(f"Processing instance {instance_id}")
-
-        for i in range(1, max_iter + 1):
-            
-            # TODO Generate Model Patch Here: 
-
-            print(f"Getting patches for instance {instance_id} ...")
-
-            pull_number = instance_id.split('-')[-1]
-
-            url = f"https://github.com/{datum['repo']}/pull/{pull_number}"
-            curr = get_changed_and_current_files(url, TOKEN)
-            prev = get_changed_and_previous_files(url, TOKEN)
-=======
         modified_dataset = []
->>>>>>> c5db44d5
 
         for i in range(num_patches):
         
