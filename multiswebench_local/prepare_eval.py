--- conflicted
+++ resolved
@@ -47,10 +47,7 @@
     
     # Target repositories to find
     target_repos = [
-<<<<<<< HEAD
         # ("fmtlib", "fmt"), # cpp dataset
-=======
->>>>>>> a83f2ed1
         # ("jqlang", "jq"), # c dataset
         # C++ repositories
         ("catchorg", "Catch2"),
@@ -59,11 +56,7 @@
         ("simdjson", "simdjson"),
         ("yhirose", "cpp-httplib"),
         # JAVA repositories
-<<<<<<< HEAD
-        ("alibaba", "fastjson2"),
-=======
         # ("alibaba", "fastjson2"),
->>>>>>> a83f2ed1
         ("apache", "dubbo"),
         ("elastic", "logstash"),
         ("fasterxml", "jackson-core"),
@@ -85,9 +78,7 @@
     # Mapping of repo types to their dataset files
     repo_file_map = {
         # "jqlang/jq": os.path.join(dataset_base_path, "c/jqlang__jq_dataset.jsonl"),
-<<<<<<< HEAD
         # "fmtlib/fmt": os.path.join(dataset_base_path, "cpp/fmtlib__fmt_dataset.jsonl"),
-=======
         # C++ repositories
         "catchorg/Catch2": os.path.join(dataset_base_path, "cpp/catchorg__Catch2_dataset.jsonl"),
         "fmtlib/fmt": os.path.join(dataset_base_path, "cpp/fmtlib__fmt_dataset.jsonl"),
@@ -97,7 +88,6 @@
         # JAVA repositories
         # "alibaba/fastjson2": os.path.join(dataset_base_path, "java/alibaba__fastjson2_dataset.jsonl"),
         "apache/dubbo": os.path.join(dataset_base_path, "java/apache__dubbo_dataset.jsonl"),
->>>>>>> a83f2ed1
         "alibaba/fastjson2": os.path.join(dataset_base_path, "java/alibaba__fastjson2_dataset.jsonl"),
         "apache/dubbo": os.path.join(dataset_base_path, "java/apache__dubbo_dataset.jsonl"),
         "mockito/mockito": os.path.join(dataset_base_path, "java/mockito__mockito_dataset.jsonl"),
