import json
import os
import shutil
from pathlib import Path

def clean_directories():
    """
    Clean both output directories and instance directories containing reports
    """
    print("Performing comprehensive cleanup...")
    
    # Directories to completely remove and recreate
    dirs_to_remove = [
        "data/workdir",
        "data/logs",
        "data/output",
        "data/repos"
    ]
    
    for dir_path in dirs_to_remove:
        if os.path.exists(dir_path):
            print(f"Removing {dir_path}")
            try:
                shutil.rmtree(dir_path)
            except Exception as e:
                print(f"Error removing {dir_path}: {e}")
        
        os.makedirs(dir_path, exist_ok=True)
    
    print("Directory cleaning completed")

def fix_and_clean():
    """
    Fix test names and ensure all previous reports are cleaned
    """
    # Clean everything first
    clean_directories()
    
    # Ensure directories exist
    dirs = ["data", "data/patches", "data/datasets", "data/repos"]
    for dir_path in dirs:
        os.makedirs(dir_path, exist_ok=True)
    
    # Define paths
    patches_file = "data/patches/gold_patches.jsonl"
    dataset_file = "data/datasets/dataset.jsonl"
    
    # Target repositories to find
    target_repos = [
<<<<<<< HEAD
=======
        ("apache", "dubbo"),
        # ("fmtlib", "fmt"), # cpp dataset
>>>>>>> f054d118
        # ("jqlang", "jq"), # c dataset
        # C++ repositories
        ("catchorg", "Catch2"),
        ("fmtlib", "fmt"),
        ("nlohmann", "json"),
        ("simdjson", "simdjson"),
        ("yhirose", "cpp-httplib"),
        # JAVA repositories
        # ("alibaba", "fastjson2"),
        ("elastic", "logstash"),
        ("fasterxml", "jackson-core"),
        ("fasterxml", "jackson-databind"),
        ("fasterxml", "jackson-dataformat-xml"),
        ("google", "gson"),
        ("google", "guava"),
        ("googlecontainertools", "jib"),
        ("mockito", "mockito"),
        ("spring-projects", "spring-boot"),
    ]
    
    
    # Paths to the local dataset files
    # Assumes you've cloned the repository using:
    # git clone https://huggingface.co/datasets/ByteDance-Seed/Multi-SWE-bench
    dataset_base_path = "./mswebench_dataset"  # Adjust this to your actual path
    
    # Mapping of repo types to their dataset files
    repo_file_map = {
        # "jqlang/jq": os.path.join(dataset_base_path, "c/jqlang__jq_dataset.jsonl"),
<<<<<<< HEAD
        # C++ repositories
        "catchorg/Catch2": os.path.join(dataset_base_path, "cpp/catchorg__Catch2_dataset.jsonl"),
        "fmtlib/fmt": os.path.join(dataset_base_path, "cpp/fmtlib__fmt_dataset.jsonl"),
        "nlohmann/json": os.path.join(dataset_base_path, "cpp/nlohmann__json_dataset.jsonl"),
        "simdjson/simdjson": os.path.join(dataset_base_path, "cpp/simdjson__simdjson_dataset.jsonl"),
        "yhirose/cpp-httplib": os.path.join(dataset_base_path, "cpp/yhirose__cpp-httplib_dataset.jsonl"),
        # JAVA repositories
        # "alibaba/fastjson2": os.path.join(dataset_base_path, "java/alibaba__fastjson2_dataset.jsonl"),
=======
        # "fmtlib/fmt": os.path.join(dataset_base_path, "cpp/fmtlib__fmt_dataset.jsonl"),
>>>>>>> f054d118
        "apache/dubbo": os.path.join(dataset_base_path, "java/apache__dubbo_dataset.jsonl"),
        "alibaba/fastjson2": os.path.join(dataset_base_path, "java/alibaba__fastjson2_dataset.jsonl"),
        "mockito/mockito": os.path.join(dataset_base_path, "java/mockito__mockito_dataset.jsonl"),
        "elastic/logstash": os.path.join(dataset_base_path, "java/elastic__logstash_dataset.jsonl"),
        "fasterxml/jackson-core": os.path.join(dataset_base_path, "java/fasterxml__jackson-core_dataset.jsonl"),
        "fasterxml/jackson-databind": os.path.join(dataset_base_path, "java/fasterxml__jackson-databind_dataset.jsonl"),
        "fasterxml/jackson-dataformat-xml": os.path.join(dataset_base_path, "java/fasterxml__jackson-dataformat-xml_dataset.jsonl"),
        "google/gson": os.path.join(dataset_base_path, "java/google__gson_dataset.jsonl"),
        "google/guava": os.path.join(dataset_base_path, "java/google__guava_dataset.jsonl"),
        "googlecontainertools/jib": os.path.join(dataset_base_path, "java/googlecontainertools__jib_dataset.jsonl"),
        "spring-projects/spring-boot": os.path.join(dataset_base_path, "java/spring-projects__spring-boot_dataset.jsonl"),
    }

    # Track which repositories we've found
    found_repos = set()
    
    # Create patch and dataset files
    with open(patches_file, "w", encoding="utf-8") as f_patches, \
         open(dataset_file, "w", encoding="utf-8") as f_dataset:
        
        # Process each target repository
        for org, repo in target_repos:
            repo_full = f"{org}/{repo}"
            
            if repo_full not in repo_file_map:
                print(f"No dataset file mapping for {repo_full}, skipping...")
                continue
                
            dataset_file_path = repo_file_map[repo_full]
            if not os.path.exists(dataset_file_path):
                print(f"Dataset file not found: {dataset_file_path}, skipping...")
                continue
                
            print(f"Processing dataset file for {repo_full}: {dataset_file_path}")
            
            # Read the repository's dataset file
            with open(dataset_file_path, "r", encoding="utf-8") as repo_file:
                # Process each line (which should be a JSON object)
                for line in repo_file:
                    if not line.strip():
                        continue
                        
                    try:
                        item = json.loads(line)
                    except json.JSONDecodeError as e:
                        print(f"Error parsing JSON from {dataset_file_path}: {e}")
                        continue
                    
                    # Extract patch data
                    patch_data = {
                        "org": org,
                        "repo": repo,
                        "number": item.get("number", 0),
                        "fix_patch": item.get("fix_patch", "")
                    }
                    
                    # Skip if missing fix_patch
                    if not patch_data["fix_patch"]:
                        continue
                    
                    # Print info about available tests
                    print(f"\nData for {org}/{repo}:{patch_data['number']}:")
                    if item.get("p2p_tests"):
                        print(f"  p2p_tests: {list(item['p2p_tests'].keys())}")
                    if item.get("f2p_tests"):
                        print(f"  f2p_tests: {list(item['f2p_tests'].keys())}")
                    if item.get("s2p_tests"):
                        print(f"  s2p_tests: {list(item['s2p_tests'].keys())}")
                    if item.get("n2p_tests"):
                        print(f"  n2p_tests: {list(item['n2p_tests'].keys())}")
                    if item.get("fixed_tests"):
                        print(f"  fixed_tests: {list(item['fixed_tests'].keys())}")
                    
                    # Write files (using the original data, no modifications)
                    f_patches.write(json.dumps(patch_data) + "\n")
                    f_dataset.write(json.dumps(item) + "\n")
                    
                    found_repos.add((org, repo))
                    print(f"Added example for {org}/{repo}:{patch_data['number']}")
                    
                    # We only need one instance per repository
                    break
            
            # If we've found all target repositories, we can stop
            if len(found_repos) == len(target_repos):
                break
    
    print(f"Found {len(found_repos)} out of {len(target_repos)} requested repositories")
    print(f"Found: {', '.join([f'{org}/{repo}' for org, repo in found_repos])}")
    print(f"Missing: {', '.join([f'{org}/{repo}' for org, repo in target_repos if (org, repo) not in found_repos])}")
    
    # Create config file with force_build set to true
    config = {
        "mode": "evaluation",
        "workdir": "data/workdir",
        "patch_files": ["data/patches/gold_patches.jsonl"],
        "dataset_files": ["data/datasets/dataset.jsonl"],
        "force_build": True,  # Force rebuild of images
        "output_dir": "data/output",
        "specifics": [],
        "skips": [],
        "repo_dir": "data/repos",
        "need_clone": True,
        "global_env": [],
        "clear_env": True,
        "stop_on_error": False,
        "max_workers": 2,
        "max_workers_build_image": 2,
        "max_workers_run_instance": 2,
        "log_dir": "data/logs",
        "log_level": "INFO"
    }
    
    with open("clean_config.json", "w", encoding="utf-8") as f:
        json.dump(config, f, indent=2)
    
    print("\nSetup complete! Clean configuration created")
    print("To run the evaluation with a completely fresh setup:")
    print("python -m multi_swe_bench.harness.run_evaluation --config clean_config.json")

if __name__ == "__main__":
    fix_and_clean()<|MERGE_RESOLUTION|>--- conflicted
+++ resolved
@@ -47,11 +47,6 @@
     
     # Target repositories to find
     target_repos = [
-<<<<<<< HEAD
-=======
-        ("apache", "dubbo"),
-        # ("fmtlib", "fmt"), # cpp dataset
->>>>>>> f054d118
         # ("jqlang", "jq"), # c dataset
         # C++ repositories
         ("catchorg", "Catch2"),
@@ -61,6 +56,7 @@
         ("yhirose", "cpp-httplib"),
         # JAVA repositories
         # ("alibaba", "fastjson2"),
+        ("apache", "dubbo"),
         ("elastic", "logstash"),
         ("fasterxml", "jackson-core"),
         ("fasterxml", "jackson-databind"),
@@ -81,7 +77,6 @@
     # Mapping of repo types to their dataset files
     repo_file_map = {
         # "jqlang/jq": os.path.join(dataset_base_path, "c/jqlang__jq_dataset.jsonl"),
-<<<<<<< HEAD
         # C++ repositories
         "catchorg/Catch2": os.path.join(dataset_base_path, "cpp/catchorg__Catch2_dataset.jsonl"),
         "fmtlib/fmt": os.path.join(dataset_base_path, "cpp/fmtlib__fmt_dataset.jsonl"),
@@ -90,9 +85,6 @@
         "yhirose/cpp-httplib": os.path.join(dataset_base_path, "cpp/yhirose__cpp-httplib_dataset.jsonl"),
         # JAVA repositories
         # "alibaba/fastjson2": os.path.join(dataset_base_path, "java/alibaba__fastjson2_dataset.jsonl"),
-=======
-        # "fmtlib/fmt": os.path.join(dataset_base_path, "cpp/fmtlib__fmt_dataset.jsonl"),
->>>>>>> f054d118
         "apache/dubbo": os.path.join(dataset_base_path, "java/apache__dubbo_dataset.jsonl"),
         "alibaba/fastjson2": os.path.join(dataset_base_path, "java/alibaba__fastjson2_dataset.jsonl"),
         "mockito/mockito": os.path.join(dataset_base_path, "java/mockito__mockito_dataset.jsonl"),
