import json
import os
import shutil
from pathlib import Path

def clean_directories():
    """
    Clean both output directories and instance directories containing reports
    """
    print("Performing comprehensive cleanup...")
    
    # Directories to completely remove and recreate
    dirs_to_remove = [
        "data/workdir",
        "data/logs",
        "data/output",
        "data/repos"
    ]
    
    for dir_path in dirs_to_remove:
        if os.path.exists(dir_path):
            print(f"Removing {dir_path}")
            try:
                shutil.rmtree(dir_path)
            except Exception as e:
                print(f"Error removing {dir_path}: {e}")
        
        os.makedirs(dir_path, exist_ok=True)
    
    print("Directory cleaning completed")

def fix_and_clean():
    """
    Fix test names and ensure all previous reports are cleaned
    """
    # Clean everything first
    clean_directories()
    
    # Ensure directories exist
    dirs = ["data", "data/patches", "data/datasets", "data/repos"]
    for dir_path in dirs:
        os.makedirs(dir_path, exist_ok=True)
    
    # Define paths
    patches_file = "data/patches/gold_patches.jsonl"
    dataset_file = "data/datasets/dataset.jsonl"
    
    # Target repositories to find
    target_repos = [
        # ("fmtlib", "fmt"), # cpp dataset
        # ("jqlang", "jq"), # c dataset
        # JAVA repositories
        ("alibaba", "fastjson2"),
<<<<<<< HEAD
=======
        ("apache", "dubbo"),
>>>>>>> 717dc0ca
        ("elastic", "logstash"),
        ("fasterxml", "jackson-core"),
        ("fasterxml", "jackson-databind"),
        ("fasterxml", "jackson-dataformat-xml"),
        ("google", "gson"),
        ("google", "guava"),
        ("googlecontainertools", "jib"),
        ("mockito", "mockito"),
        ("spring-projects", "spring-boot"),
    ]
    
    
    # Paths to the local dataset files
    # Assumes you've cloned the repository using:
    # git clone https://huggingface.co/datasets/ByteDance-Seed/Multi-SWE-bench
    dataset_base_path = "./mswebench_dataset"  # Adjust this to your actual path
    
    # Mapping of repo types to their dataset files
    repo_file_map = {
        # "jqlang/jq": os.path.join(dataset_base_path, "c/jqlang__jq_dataset.jsonl"),
        # "fmtlib/fmt": os.path.join(dataset_base_path, "cpp/fmtlib__fmt_dataset.jsonl"),
        "alibaba/fastjson2": os.path.join(dataset_base_path, "java/alibaba__fastjson2_dataset.jsonl"),
        "apache/dubbo": os.path.join(dataset_base_path, "java/apache__dubbo_dataset.jsonl"),
        "mockito/mockito": os.path.join(dataset_base_path, "java/mockito__mockito_dataset.jsonl"),
        "elastic/logstash": os.path.join(dataset_base_path, "java/elastic__logstash_dataset.jsonl"),
        "fasterxml/jackson-core": os.path.join(dataset_base_path, "java/fasterxml__jackson-core_dataset.jsonl"),
        "fasterxml/jackson-databind": os.path.join(dataset_base_path, "java/fasterxml__jackson-databind_dataset.jsonl"),
        "fasterxml/jackson-dataformat-xml": os.path.join(dataset_base_path, "java/fasterxml__jackson-dataformat-xml_dataset.jsonl"),
        "google/gson": os.path.join(dataset_base_path, "java/google__gson_dataset.jsonl"),
        "google/guava": os.path.join(dataset_base_path, "java/google__guava_dataset.jsonl"),
        "googlecontainertools/jib": os.path.join(dataset_base_path, "java/googlecontainertools__jib_dataset.jsonl"),
        "spring-projects/spring-boot": os.path.join(dataset_base_path, "java/spring-projects__spring-boot_dataset.jsonl"),
    }

    # Track which repositories we've found
    found_repos = set()
    
    # Create patch and dataset files
    with open(patches_file, "w", encoding="utf-8") as f_patches, \
         open(dataset_file, "w", encoding="utf-8") as f_dataset:
        
        # Process each target repository
        for org, repo in target_repos:
            repo_full = f"{org}/{repo}"
            
            if repo_full not in repo_file_map:
                print(f"No dataset file mapping for {repo_full}, skipping...")
                continue
                
            dataset_file_path = repo_file_map[repo_full]
            if not os.path.exists(dataset_file_path):
                print(f"Dataset file not found: {dataset_file_path}, skipping...")
                continue
                
            print(f"Processing dataset file for {repo_full}: {dataset_file_path}")
            
            # Read the repository's dataset file
            with open(dataset_file_path, "r", encoding="utf-8") as repo_file:
                # Process each line (which should be a JSON object)
                for line in repo_file:
                    if not line.strip():
                        continue
                        
                    try:
                        item = json.loads(line)
                    except json.JSONDecodeError as e:
                        print(f"Error parsing JSON from {dataset_file_path}: {e}")
                        continue
                    
                    # Extract patch data
                    patch_data = {
                        "org": org,
                        "repo": repo,
                        "number": item.get("number", 0),
                        "fix_patch": item.get("fix_patch", "")
                    }
                    
                    # Skip if missing fix_patch
                    if not patch_data["fix_patch"]:
                        continue
                    
                    # Print info about available tests
                    print(f"\nData for {org}/{repo}:{patch_data['number']}:")
                    if item.get("p2p_tests"):
                        print(f"  p2p_tests: {list(item['p2p_tests'].keys())}")
                    if item.get("f2p_tests"):
                        print(f"  f2p_tests: {list(item['f2p_tests'].keys())}")
                    if item.get("s2p_tests"):
                        print(f"  s2p_tests: {list(item['s2p_tests'].keys())}")
                    if item.get("n2p_tests"):
                        print(f"  n2p_tests: {list(item['n2p_tests'].keys())}")
                    if item.get("fixed_tests"):
                        print(f"  fixed_tests: {list(item['fixed_tests'].keys())}")
                    
                    # Write files (using the original data, no modifications)
                    f_patches.write(json.dumps(patch_data) + "\n")
                    f_dataset.write(json.dumps(item) + "\n")
                    
                    found_repos.add((org, repo))
                    print(f"Added example for {org}/{repo}:{patch_data['number']}")
                    
                    # We only need one instance per repository
                    # break
            
            # If we've found all target repositories, we can stop
            if len(found_repos) == len(target_repos):
                break
    
    print(f"Found {len(found_repos)} out of {len(target_repos)} requested repositories")
    print(f"Found: {', '.join([f'{org}/{repo}' for org, repo in found_repos])}")
    print(f"Missing: {', '.join([f'{org}/{repo}' for org, repo in target_repos if (org, repo) not in found_repos])}")
    
    # Create config file with force_build set to true
    config = {
        "mode": "evaluation",
        "workdir": "data/workdir",
        "patch_files": ["data/patches/gold_patches.jsonl"],
        "dataset_files": ["data/datasets/dataset.jsonl"],
        "force_build": True,  # Force rebuild of images
        "output_dir": "data/output",
        "specifics": [],
        "skips": [],
        "repo_dir": "data/repos",
        "need_clone": True,
        "global_env": [],
        "clear_env": True,
        "stop_on_error": False,
        "max_workers": 2,
        "max_workers_build_image": 2,
        "max_workers_run_instance": 2,
        "log_dir": "data/logs",
        "log_level": "INFO"
    }
    
    with open("clean_config.json", "w", encoding="utf-8") as f:
        json.dump(config, f, indent=2)
    
    print("\nSetup complete! Clean configuration created")
    print("To run the evaluation with a completely fresh setup:")
    print("python -m multi_swe_bench.harness.run_evaluation --config clean_config.json")

if __name__ == "__main__":
    fix_and_clean()<|MERGE_RESOLUTION|>--- conflicted
+++ resolved
@@ -51,10 +51,7 @@
         # ("jqlang", "jq"), # c dataset
         # JAVA repositories
         ("alibaba", "fastjson2"),
-<<<<<<< HEAD
-=======
         ("apache", "dubbo"),
->>>>>>> 717dc0ca
         ("elastic", "logstash"),
         ("fasterxml", "jackson-core"),
         ("fasterxml", "jackson-databind"),
