--- conflicted
+++ resolved
@@ -14,12 +14,7 @@
 pip install -e .
 ```
 
-<<<<<<< HEAD
-
-## CodeArena Evaluation
-=======
 ### CodeArena Evaluation
->>>>>>> 4e6d85c0
 
 To run the full CodeArena benchmark you can pass the corresponding flags to the evaluation command line tool.
 
@@ -36,12 +31,7 @@
 python codearena.py --BugFixing --predictions_path gold --run_id BugFixing --instance_ids astropy__astropy-13033
 ```
 
-<<<<<<< HEAD
-
-## Example 2: Running `TestGeneration` for single instance
-=======
 ### Example 2: Running `TestGeneration` for single instance
->>>>>>> 4e6d85c0
 
 The following command with the `--TestGeneration` flag can be used to evaluate generated tests. The path to generated tests can be specified with `--predictions_path`
 
@@ -49,45 +39,13 @@
    python codearena.py --TestGeneration --predictions_path gold --language python --max_workers 1 --run_id BadPatchTest --instance_ids astropy__astropy-14995
 ```
 
-<<<<<<< HEAD
-
-## Supported Tasks
-=======
 ### Supported Tasks
->>>>>>> 4e6d85c0
 
 In this section you will find instructions on the different specifications of our tasks **Bug Fixing**, **Test Generation**, **Style Review**, and **Review Fixing**!
 
 ---
 
-<<<<<<< HEAD
 ### Bug Fixing (`--BugFixing`)
-* **Description**: The agent receives a repository and PR description, identifies and applies minimal source code changes (excluding tests) to meet the specified requirements. It verifies the fix by reproducing the issue, applying the fix, re-running the relevant test, and ensuring completeness.
-* **Evaluation**: Success is measured by the fix passing all relevant tests without introducing unintended changes.
-* **Use Case**: Ideal for evaluating a model’s ability to make minimal, correct, and test-verified code changes.
-
----
-
-### Test Generation (`--TestGeneration`)
-* **Description**: The agent receives a repository and a problem description, then writes a new test in the repository’s test suite that reproduces the reported issue using the existing testing framework (e.g., pytest).
-* **Evaluation**: Success is measured by the test failing on incorrect implementations and passing on correct ones.
-* **Use Case**: Useful for assessing a model's ability to generate meaningful, differentiating test cases.
-
----
-
-### Style Review (`--StyleReview`)
-* **Description**: The agent runs a style check on a given instance, applies fixes for detected issues, and verifies functionality remains unaffected by re-running relevant tests.
-* **Evaluation**: Success is measured by the reduction of style violations without breaking functionality.
-* **Use Case**: Designed for scenarios where code quality and adherence to style guidelines are important.
-
----
-
-### Review Fixing (`--BugFixing`)
-* **Description**: The agent receives a problem description, a failed patch, and a review explaining the failure. It uses this context to avoid repeating mistakes and implements an improved fix. The evaluation is the same as BugFixing since we check whether the predicted patch passes the final tests.
-* **Evaluation**: Success is measured by whether the improved patch resolves the issue while avoiding pitfalls highlighted in the review.
-* **Use Case**: Especially relevant for testing a model’s ability to apply reviewer feedback to refine implementations.
-=======
-#### Bug Fixing (`--BugFixing`)
 
 - **Description**: The agent receives a repository and PR description, identifies and applies minimal source code changes (excluding tests) to meet the specified requirements. It verifies the fix by reproducing the issue, applying the fix, re-running the relevant test, and ensuring completeness.
 - **Evaluation**: Success is measured by the fix passing all relevant tests without introducing unintended changes.
@@ -95,7 +53,7 @@
 
 ---
 
-#### Test Generation (`--TestGeneration`)
+### Test Generation (`--TestGeneration`)
 
 - **Description**: The agent receives a repository and a problem description, then writes a new test in the repository’s test suite that reproduces the reported issue using the existing testing framework (e.g., pytest).
 - **Evaluation**: Success is measured by the test failing on incorrect implementations and passing on correct ones.
@@ -103,7 +61,7 @@
 
 ---
 
-#### Style Review (`--StyleReview`)
+### Style Review (`--StyleReview`)
 
 - **Description**: The agent runs a style check on a given instance, applies fixes for detected issues, and verifies functionality remains unaffected by re-running relevant tests.
 - **Evaluation**: Success is measured by the reduction of style violations without breaking functionality.
@@ -111,22 +69,19 @@
 
 ---
 
-#### Review Fixing (`--BugFixing`)
+### Review Fixing (`--BugFixing`)
 
 - **Description**: The agent receives a problem description, a failed patch, and a review explaining the failure. It uses this context to avoid repeating mistakes and implements an improved fix. The evaluation is the same as BugFixing since we check whether the predicted patch passes the final tests.
 - **Evaluation**: Success is measured by whether the improved patch resolves the issue while avoiding pitfalls highlighted in the review.
 - **Use Case**: Especially relevant for testing a model’s ability to apply reviewer feedback to refine implementations.
->>>>>>> 4e6d85c0
 
 ---
 
 ### Java Support
-<<<<<<< HEAD
+
+- **Note**: Bug Fixing and Test Generation agents also support Java repositories, including Java-specific build and test tooling. Please note that this is an experimental feature and may not always function correctly. In order to set up Java support, a few additional steps are needed:
+### Java Support
 * **Note**: Bug Fixing and Test Generation agents also support Java repositories, including Java-specific build and test tooling. Please note that this is an experimental feature and may not always function correctly. In order to set up Java support, a few additional steps are needed:
-=======
-
-- **Note**: Bug Fixing and Test Generation agents also support Java repositories, including Java-specific build and test tooling. Please note that this is an experimental feature and may not always function correctly. In order to set up Java support, a few additional steps are needed:
->>>>>>> 4e6d85c0
 
 0. Download data from huggingfaec (it is expected to be placed under multiswebench/mswebench_dataset)
 1. Add desired repo into `target_repos` and `repo_file_map` in `multiswebench/prepare_eval`
@@ -153,21 +108,6 @@
 
 Should be saved in a json format and can replace gold in the example call above.
 
-<<<<<<< HEAD
-#### Running codearena MSWEBugFixing for newly onboarded Java Tasks
-Prerequisites:
-
-0. Multiswebench `[org]__[repo]_dataset.jsonl` for new instance should be present
-1. Add desired repo into `target_repos` and `repo_file_map` in `multiswebench/prepare_eval`
-2. From the multiswebench directory, `run python prepare_eval.py`
-
-Example Command:
-```bash
-python codearena.py --MSWEBugFixing --predictions_path gold --run_id mswebench_bugfixing_test --max_workers 1 --instance_ids google/guava:6586 --mswe_phase all --force_rebuild True --clean True
-```
-
-## LLM API Key
-=======
 ### Java Test Generation
 
 Test Generation for Java follows mostly the same format as Test Generation for python. However, the output files are in a different format and all instances must also exist in Multi-SWE-Bench's dataset.
@@ -240,7 +180,19 @@
    - Theoretically, the pipeline should not need to be changed to work for other languages supported by Multi-SWE-Bench. However, this remains untested.
 
 ### LLM API Key
->>>>>>> 4e6d85c0
+#### Running codearena MSWEBugFixing for newly onboarded Java Tasks
+Prerequisites:
+
+0. Multiswebench `[org]__[repo]_dataset.jsonl` for new instance should be present
+1. Add desired repo into `target_repos` and `repo_file_map` in `multiswebench/prepare_eval`
+2. From the multiswebench directory, `run python prepare_eval.py`
+
+Example Command:
+```bash
+python codearena.py --MSWEBugFixing --predictions_path gold --run_id mswebench_bugfixing_test --max_workers 1 --instance_ids google/guava:6586 --mswe_phase all --force_rebuild True --clean True
+```
+
+## LLM API Key
 
 You can generate a free API key for the Gemini LLM by following the instructions at https://ai.google.dev/gemini-api/docs/api-key. This key is required to run the evaluation tasks that involve LLMs. Note that the free tier has rate limits, so don't run too many tasks in parallel.
 
@@ -272,19 +224,14 @@
 
 ## Adding Bad Patches
 
-<<<<<<< HEAD
+#### Option 1: Agentless Generation
+
 ### Option 1: Agentless Generation
 Follow instructions found here: https://github.com/seal-research/OmniCode/blob/main/adding_tasks.md
 
+#### Option 2: LLM Sourced Generation
+
 ### Option 2: LLM Sourced Generation
-=======
-#### Option 1: Agentless Generation
-
-Follow instructions found here: https://github.com/seal-research/OmniCode/blob/main/adding_tasks.md
-
-#### Option 2: LLM Sourced Generation
-
->>>>>>> 4e6d85c0
 ```bash
 python baselines/badpatchllm/generate_bad.py \
     -o baselines/badpatchllm/logs/gemini_outputs \
@@ -297,13 +244,10 @@
 ```
 
 Note: Raw diff files will also be outputted and found under the user specified output directory for ease of use.
-<<<<<<< HEAD
+
+### Generating Reviews
+
 ## Generating Reviews
-=======
-
-### Generating Reviews
-
->>>>>>> 4e6d85c0
 ```bash
 python baselines/badpatchllm/generate_review.py \
     --input_tasks data/codearena_instances.json \
