--- conflicted
+++ resolved
@@ -237,14 +237,9 @@
 export GEMINI_API_KEY="{key}"
 export GITHUB_TOKEN="{GITHUB_TOKEN}"
 export DOCKER_PAT="{DOCKER_PAT}"
-<<<<<<< HEAD
-export VERTEXAI_LOCATION="{VERTEXAI_LOCATION}"
-export VERTEXAI_PROJECT="{project_id}"
 # for aider
 export PATH="/home/ays57/.local/bin:$PATH"
-=======
 {vertex_setup}
->>>>>>> 7e2f4b3a
 echo "Now running as $(whoami) with home directory $HOME"
 # Explicitly set PATH to include common conda locations
 export PATH="$HOME/miniconda3/bin:$HOME/anaconda3/bin:/opt/conda/bin:$PATH"
@@ -411,13 +406,8 @@
     zone = args.zone
     if zone is None:
         zone = base_zone
-<<<<<<< HEAD
-
-    key = args.keys if args.key is not None else os.environ.get("GEMINI_API_KEY", None)
-=======
-    
+
     key = args.key
->>>>>>> 7e2f4b3a
     if key is None:
         raise RuntimeError(f"Could not fine key")
 
