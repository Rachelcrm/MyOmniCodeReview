--- conflicted
+++ resolved
@@ -578,24 +578,6 @@
 
     if "StyleReview" in active_flags:
         print("Executing StyleReview...")
-<<<<<<< HEAD
-        execute_command(
-            PythonStyleReviewMain,
-            dataset_name=args.dataset_name,
-            split="test",
-            instance_ids=args.instance_ids,
-            predictions_path=predictions_map["StyleReview"],
-            max_workers=args.max_workers,
-            force_rebuild=args.force_rebuild,
-            cache_level=args.cache_level,
-            clean=args.clean,
-            open_file_limit=args.open_file_limit,
-            run_id=args.run_id,
-            timeout=args.timeout,
-            min_score=args.min_score,
-            max_severity=args.max_severity
-        )
-=======
         language = args.language
 
         # Determine language if auto-detection is selected
@@ -753,7 +735,6 @@
                 min_score=args.min_score,
                 max_severity=args.max_severity
             )
->>>>>>> d12bd40d
 
 if __name__ == "__main__":
     main()