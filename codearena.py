--- conflicted
+++ resolved
@@ -631,7 +631,6 @@
                     predictions = predictions[:args.max_instances]
             except Exception as e:
                 print(f"Error loading predictions file: {e}")
-<<<<<<< HEAD
                 try:
                     predictions = []
                     with open(predictions_map["MSWEBugFixing"], 'r') as f:
@@ -639,11 +638,7 @@
                             predictions.append(json.loads(line))
                 except Exception as e:
                     print(f"Error loading fallback predictions file: {e}")
-                    return
-=======
-                return        
-
->>>>>>> 9ef5d83b
+                    return        
         # Clean existing images if needed
         if args.force_rebuild:
             clean_docker_images(mswe_image_prefix, args.use_apptainer)
@@ -656,11 +651,6 @@
         if len(predictions) == 0:
             print(f"Found no predictions!")
             return 
-
-        print(f"Loaded {len(predictions)} predictions for Multi-SWE-Bench BugFixing")
-        print(f"type of predictions: {type(predictions)}")
-        if not isinstance(predictions, list):
-            predictions = [predictions]  # Ensure it's a list
 
         # Set up config
         config_file = setup_multiswebench_config(
