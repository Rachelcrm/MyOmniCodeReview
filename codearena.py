--- conflicted
+++ resolved
@@ -10,12 +10,8 @@
 import select
 
 from run_evaluation_GenTests import main as GenTestMain
-<<<<<<< HEAD
-from runevaluation_StyleReview import main as StyleReviewMain
+from runevaluation_StyleReview import main as PythonStyleReviewMain
 from mswebench_run_evaluation_GenTests import main as MSWEGenTestMain
-=======
-from runevaluation_StyleReview import main as PythonStyleReviewMain
->>>>>>> 29b2fb14
 # imports and monkey patches swebench
 from monkeypatched_swebench import swebench
 from swebench.harness.utils import str2bool
@@ -582,163 +578,22 @@
 
     if "StyleReview" in active_flags:
         print("Executing StyleReview...")
-        language = args.language
-        
-        # Determine language if auto-detection is selected
-        if language == 'auto':
-            # Simple auto-detection logic based on file extensions
-            if args.instance_ids and len(args.instance_ids) > 0:
-                # For now just defaulting to Java if instance_ids are specified
-                language = 'java'
-            else:
-                language = 'python'  # Default to Python if unsure
-            print(f"Auto-detected language: {language}")
-        
-        if language == 'java':
-            print("Using Java StyleReview...")
-            
-            # Use the exact same data loading approach as MSWEBugFixing
-            # Create image prefix consistent with MSWEBugFixing
-            mswe_image_prefix = f"mswebench_{args.run_id}"
-            
-            # Process predictions exactly like MSWEBugFixing
-            if predictions_map["StyleReview"] == "gold":
-                print("Using gold patches from the dataset...")
-                dataset_base_path = "./multiswebench/mswebench_dataset"
-                dataset_files = []
-                for root, _, files in os.walk(dataset_base_path):
-                    for file in files:
-                        if file.endswith("_dataset.jsonl"):
-                            dataset_files.append(os.path.join(root, file))
-                
-                if not dataset_files:
-                    print("Error: No dataset files found in", dataset_base_path)
-                    return
-                    
-                predictions = generate_gold_patch_predictions(
-                    dataset_files, 
-                    args.instance_ids, 
-                    args.max_instances
-                )
-                
-                if not predictions:
-                    print("Error: No valid predictions could be generated from gold patches")
-                    return
-                    
-                print(f"Generated {len(predictions)} predictions from gold patches")
-            else:
-                # Load predictions from file
-                try:
-                    with open(predictions_map["StyleReview"], 'r') as f:
-                        predictions = json.load(f)
-                        
-                    if args.max_instances > 0 and len(predictions) > args.max_instances:
-                        print(f"Limiting to {args.max_instances} instances out of {len(predictions)}")
-                        predictions = predictions[:args.max_instances]
-                except Exception as e:
-                    print(f"Error loading predictions file: {e}")
-                    return
-            
-            # Here's a major change: instead of using a fixed dataset name,
-            # use the dataset files from the same location as MSWEBugFixing
-            # which we already know works with these predictions
-            
-            # Find dataset files matching our repos
-            dataset_base_path = "./multiswebench/mswebench_dataset"
-            dataset_files = []
-            
-            # Get unique repos for finding datasets
-            unique_repos = {f"{pred['org']}/{pred['repo']}" for pred in predictions}
-            
-            print(f"Finding relevant dataset files...")
-            for root, _, files in os.walk(dataset_base_path):
-                for file in files:
-                    if file.endswith("_dataset.jsonl"):
-                        for repo in unique_repos:
-                            org_repo = repo.replace('/', '__')
-                            if org_repo in file:
-                                dataset_files.append(os.path.join(root, file))
-                                print(f"  Found dataset: {os.path.join(root, file)}")
-                                break
-            
-            if not dataset_files:
-                print("Error: No matching dataset files found")
-                return
-                
-            # Join dataset files with commas for command line argument
-            dataset_files_arg = ",".join(dataset_files)
-                
-            # Directly call Java style review script with the predictions
-            print("Running Java StyleReview directly...")
-            
-            # Convert predictions to a temporary file path
-            temp_predictions_path = f"temp_{args.run_id}_java_style_predictions.json"
-            with open(temp_predictions_path, 'w') as f:
-                json.dump(predictions, f)
-            
-            try:
-                # Use the exact path provided
-                script_path = "multiswebench/multi_swe_bench/harness/style_review/run_java_style_review.py"
-                
-                if not os.path.exists(script_path):
-                    print(f"Error: Java style review script not found at: {script_path}")
-                    return
-                
-                print(f"Found Java style review script at: {script_path}")
-                
-                # Build command
-                cmd = [
-                    sys.executable,
-                    script_path,
-                    "--dataset_name", dataset_files_arg,  # Use the found dataset files
-                    "--split", "test",
-                    "--predictions_path", temp_predictions_path,
-                    "--max_workers", str(args.max_workers),
-                    "--force_rebuild", str(args.force_rebuild),
-                    "--cache_level", args.cache_level,
-                    "--clean", str(args.clean),
-                    "--open_file_limit", str(args.open_file_limit),
-                    "--run_id", args.run_id,
-                    "--timeout", str(args.timeout)
-                ]
-                
-                # Add optional arguments if they're set
-                if args.min_score is not None:
-                    cmd.extend(["--min_score", str(args.min_score)])
-                if args.max_severity is not None:
-                    cmd.extend(["--max_severity", args.max_severity])
-                if args.instance_ids:
-                    cmd.extend(["--instance_ids"] + args.instance_ids)
-                
-                # Run the command
-                print(f"Executing command: {' '.join(cmd)}")
-                result = run_with_timeout(cmd, args.timeout)
-                if result and result[2] == 0:
-                    print("Java StyleReview completed successfully")
-                else:
-                    print("Java StyleReview failed")
-            finally:
-                # Clean up temporary file
-                if os.path.exists(temp_predictions_path):
-                    os.remove(temp_predictions_path)
-        else:
-            print("Using Python StyleReview...")
-            execute_command(
-                PythonStyleReviewMain,
-                dataset_name=args.dataset_name,
-                split="test",
-                instance_ids=args.instance_ids,
-                predictions_path=predictions_map["StyleReview"],
-                max_workers=args.max_workers,
-                force_rebuild=args.force_rebuild,
-                cache_level=args.cache_level,
-                clean=args.clean,
-                open_file_limit=args.open_file_limit,
-                run_id=args.run_id,
-                timeout=args.timeout,
-                min_score=args.min_score,
-                max_severity=args.max_severity
-            )
+        execute_command(
+            StyleReviewMain,
+            dataset_name=args.dataset_name,
+            split="test",
+            instance_ids=args.instance_ids,
+            predictions_path=predictions_map["StyleReview"],
+            max_workers=args.max_workers,
+            force_rebuild=args.force_rebuild,
+            cache_level=args.cache_level,
+            clean=args.clean,
+            open_file_limit=args.open_file_limit,
+            run_id=args.run_id,
+            timeout=args.timeout,
+            min_score=args.min_score,
+            max_severity=args.max_severity
+        )
 
 if __name__ == "__main__": 
     main()