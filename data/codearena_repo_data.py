--- conflicted
+++ resolved
@@ -82,32 +82,6 @@
     }
 },
 "scrapy/scrapy": {
-<<<<<<< HEAD
-    "MAP_REPO_TO_VERSION_PATHS": ["scrapy/VERSION"],
-    "MAP_REPO_TO_VERSION_PATTERNS":  ["(\S*)"],
-    "MAP_REPO_VERSION_TO_SPECS": {
-            k: {
-            "python": "3.9",
-            "install": "pip install -e '.'",
-            "pip_packages": [
-                    "tox",
-                    "testfixtures",
-                    "pytest",
-                    "sock",
-                    "pillow",
-                    "botocore",
-                    "pexpect",
-                    "uvloop",
-                    "zstd",
-                    "brotli",
-                    "twisted",
-                ],
-            "test_cmd": "pytest -rA --tb=long", 
-        }
-        for k in ['2.12', '2.11', '2.6', '2.5']
-    }
-},
-=======
         "MAP_REPO_TO_VERSION_PATHS": ["scrapy/VERSION"],
         "MAP_REPO_TO_VERSION_PATTERNS": ["(\S*)"],
         "MAP_REPO_VERSION_TO_SPECS": {
@@ -181,5 +155,29 @@
         for k in ["4.2", "4.3", "4.4","5.0", "5.1", "5.2", "5.3", "5.4", "5.5"]
     }
 }
->>>>>>> 32922a6f
+"scrapy/scrapy": {
+    "MAP_REPO_TO_VERSION_PATHS": ["scrapy/VERSION"],
+    "MAP_REPO_TO_VERSION_PATTERNS":  ["(\S*)"],
+    "MAP_REPO_VERSION_TO_SPECS": {
+            k: {
+            "python": "3.9",
+            "install": "pip install -e '.'",
+            "pip_packages": [
+                    "tox",
+                    "testfixtures",
+                    "pytest",
+                    "sock",
+                    "pillow",
+                    "botocore",
+                    "pexpect",
+                    "uvloop",
+                    "zstd",
+                    "brotli",
+                    "twisted",
+                ],
+            "test_cmd": "pytest -rA --tb=long", 
+        }
+        for k in ['2.12', '2.11', '2.6', '2.5']
+    }
+},
 }