{
"fastapi/fastapi": {
    "MAP_REPO_TO_VERSION_PATHS": ["fastapi/__init__.py"],
    "MAP_REPO_TO_VERSION_PATTERNS":  ["__version__ = ['\"](.*)['\"]", "VERSION = \\((.*)\\)"],
    "MAP_REPO_VERSION_TO_SPECS": {
        k: {
        "python": "3.7",
        "install": "pip install -e '.[all, dev, test]'",
        "pip_packages": [
            "'flask<2.3.0'"
        ],
        "test_cmd": "pytest -rA --tb=long",
        }
        for k in ['0.55', '0.56']
    }
},
"ytdl-org/youtube-dl": {
    "MAP_REPO_TO_VERSION_PATHS": ["youtube_dl/version.py"],
    "MAP_REPO_TO_VERSION_PATTERNS":  ["__version__ = ['\"](.*)['\"]", "VERSION = \\((.*)\\)"],
    "MAP_REPO_VERSION_TO_SPECS": {
        k: {
            "python": "3.7",
            "install": "pip install -e '.[all, dev, test]'",
            "pip_packages": [
                "pytest"
            ],
            "test_cmd": "pytest -rA --tb=long",
        }
        for k in ['2021.12', '2019.11']
    }
},
"keras-team/keras": {
    "MAP_REPO_TO_VERSION_PATHS": ["keras/src/version.py"],
    "MAP_REPO_TO_VERSION_PATTERNS":  ["__version__ = ['\"](.*)['\"]", "VERSION = \\((.*)\\)"],
    "MAP_REPO_VERSION_TO_SPECS": {
        k: {
            "python": "3.10",
            "packges": "requirements.txt",
            # "install": "python pip_build.py --install",
            "install": "python -m pip install -e '.[all, dev, test]'",
            "test_cmd": "pytest -rA",
        }
        for k in ['3.3', '3.4', '3.5', '3.6', '3.7', '3.8', None]
    },
    # "MAP_REPO_TO_REQS_PATHS": ["requirements.txt"],
},
<<<<<<< HEAD
"camel-ai/camel": {
    "MAP_REPO_TO_VERSION_PATHS": ["camel/__init__.py"],
    "MAP_REPO_TO_VERSION_PATTERNS": ["__version__ = ['\"](.*)['\"]", "VERSION = \\((.*)\\)"],
    "MAP_REPO_VERSION_TO_SPECS": {
            k: {
            "python": "3.10",
            "install": "pip install -e '.[all, dev, test]'",
            "pip_packages" : ["'gradio'"],
            "test_cmd": "pytest -rA --tb=long",
        }
        for k in ["0.2"]
    }
}

=======
"statsmodels/statsmodels": {
    "MAP_REPO_TO_VERSION_PATHS": ["statsmodels/__init__.py"],
    "MAP_REPO_TO_VERSION_PATTERNS":  ["__version__ = ['\"](.*)['\"]", "VERSION = \\((.*)\\)"],
    "MAP_REPO_VERSION_TO_SPECS": {
            k: {
            "python": "3.9",
            "install": "pip install -e '.[all, dev, test]'",
            "pip_packages": [
                "setuptools==69.0.2",
                "cython==3.0.10",
                "numpy==1.24.3",
                "scipy==1.10.1",
                "setuptools_scm[toml]==8.0.4",
                "pandas==1.5.3",
                "patsy==0.5.3",
                "pytest==7.4.0",
                "pytest-cov==4.1.0",
                "matplotlib==3.7.2"
            ],
            "test_cmd": "pytest -rA --tb=long",
        }
        for k in [None]
    }
},
>>>>>>> 9688d195
}<|MERGE_RESOLUTION|>--- conflicted
+++ resolved
@@ -44,7 +44,6 @@
     },
     # "MAP_REPO_TO_REQS_PATHS": ["requirements.txt"],
 },
-<<<<<<< HEAD
 "camel-ai/camel": {
     "MAP_REPO_TO_VERSION_PATHS": ["camel/__init__.py"],
     "MAP_REPO_TO_VERSION_PATTERNS": ["__version__ = ['\"](.*)['\"]", "VERSION = \\((.*)\\)"],
@@ -57,9 +56,7 @@
         }
         for k in ["0.2"]
     }
-}
-
-=======
+},
 "statsmodels/statsmodels": {
     "MAP_REPO_TO_VERSION_PATHS": ["statsmodels/__init__.py"],
     "MAP_REPO_TO_VERSION_PATTERNS":  ["__version__ = ['\"](.*)['\"]", "VERSION = \\((.*)\\)"],
@@ -84,5 +81,4 @@
         for k in [None]
     }
 },
->>>>>>> 9688d195
 }